/****************************************************************************
**
** Copyright (C) 2014 Digia Plc and/or its subsidiary(-ies).
** Contact: http://www.qt-project.org/legal
**
** This file is part of the QtBluetooth module of the Qt Toolkit.
**
** $QT_BEGIN_LICENSE:LGPL$
** Commercial License Usage
** Licensees holding valid commercial Qt licenses may use this file in
** accordance with the commercial license agreement provided with the
** Software or, alternatively, in accordance with the terms contained in
** a written agreement between you and Digia.  For licensing terms and
** conditions see http://qt.digia.com/licensing.  For further information
** use the contact form at http://qt.digia.com/contact-us.
**
** GNU Lesser General Public License Usage
** Alternatively, this file may be used under the terms of the GNU Lesser
** General Public License version 2.1 as published by the Free Software
** Foundation and appearing in the file LICENSE.LGPL included in the
** packaging of this file.  Please review the following information to
** ensure the GNU Lesser General Public License version 2.1 requirements
** will be met: http://www.gnu.org/licenses/old-licenses/lgpl-2.1.html.
**
** In addition, as a special exception, Digia gives you certain additional
** rights.  These rights are described in the Digia Qt LGPL Exception
** version 1.1, included in the file LGPL_EXCEPTION.txt in this package.
**
** GNU General Public License Usage
** Alternatively, this file may be used under the terms of the GNU
** General Public License version 3.0 as published by the Free Software
** Foundation and appearing in the file LICENSE.GPL included in the
** packaging of this file.  Please review the following information to
** ensure the GNU General Public License version 3.0 requirements will be
** met: http://www.gnu.org/copyleft/gpl.html.
**
**
** $QT_END_LICENSE$
**
****************************************************************************/

#include "btlocaldevice.h"
#include <QDebug>
#include <QTimer>
#include <QtBluetooth/QBluetoothServiceInfo>

#define BTCHAT_DEVICE_ADDR "00:15:83:38:17:C3"

//same uuid as examples/bluetooth/btchat
#define TEST_SERVICE_UUID "e8e10f95-1a70-4b27-9ccf-02010264e9c8"

BtLocalDevice::BtLocalDevice(QObject *parent) :
    QObject(parent)
{
    localDevice = new QBluetoothLocalDevice(this);
    connect(localDevice, SIGNAL(error(QBluetoothLocalDevice::Error)),
            this, SIGNAL(error(QBluetoothLocalDevice::Error)));
    connect(localDevice, SIGNAL(hostModeStateChanged(QBluetoothLocalDevice::HostMode)),
            this, SIGNAL(hostModeStateChanged()));
    connect(localDevice, SIGNAL(pairingFinished(QBluetoothAddress,QBluetoothLocalDevice::Pairing)),
            this, SLOT(pairingFinished(QBluetoothAddress,QBluetoothLocalDevice::Pairing)));
    connect(localDevice, SIGNAL(deviceConnected(QBluetoothAddress)),
            this, SLOT(connected(QBluetoothAddress)));
    connect(localDevice, SIGNAL(deviceDisconnected(QBluetoothAddress)),
            this, SLOT(disconnected(QBluetoothAddress)));
    connect(localDevice, SIGNAL(pairingDisplayConfirmation(QBluetoothAddress,QString)),
            this, SLOT(pairingDisplayConfirmation(QBluetoothAddress,QString)));

    if (localDevice->isValid()) {
        deviceAgent = new QBluetoothDeviceDiscoveryAgent(this);
        connect(deviceAgent, SIGNAL(deviceDiscovered(QBluetoothDeviceInfo)),
                this, SLOT(deviceDiscovered(QBluetoothDeviceInfo)));
        connect(deviceAgent, SIGNAL(finished()),
                this, SLOT(discoveryFinished()));
        connect(deviceAgent, SIGNAL(error(QBluetoothDeviceDiscoveryAgent::Error)),
                this, SLOT(discoveryError(QBluetoothDeviceDiscoveryAgent::Error)));
        connect(deviceAgent, SIGNAL(canceled()),
                this, SLOT(discoveryCanceled()));

        serviceAgent = new QBluetoothServiceDiscoveryAgent(this);
        connect(serviceAgent, SIGNAL(serviceDiscovered(QBluetoothServiceInfo)),
                this, SLOT(serviceDiscovered(QBluetoothServiceInfo)));
        connect(serviceAgent, SIGNAL(serviceDiscovered(QLowEnergyServiceInfo)),
                this, SLOT(leServiceDiscovered(QLowEnergyServiceInfo)));
        connect(serviceAgent, SIGNAL(finished()),
                this, SLOT(serviceDiscoveryFinished()));
        connect(serviceAgent, SIGNAL(canceled()),
                this, SLOT(serviceDiscoveryCanceled()));
        connect(serviceAgent, SIGNAL(error(QBluetoothServiceDiscoveryAgent::Error)),
                this, SLOT(serviceDiscoveryError(QBluetoothServiceDiscoveryAgent::Error)));

        socket = new QBluetoothSocket(this);
        connect(socket, SIGNAL(stateChanged(QBluetoothSocket::SocketState)),
                this, SLOT(socketStateChanged(QBluetoothSocket::SocketState)));
        connect(socket, SIGNAL(error(QBluetoothSocket::SocketError)),
                this, SLOT(socketError(QBluetoothSocket::SocketError)));
        connect(socket, SIGNAL(connected()), this, SLOT(socketConnected()));
        connect(socket, SIGNAL(disconnected()), this, SLOT(socketDisconnected()));
        connect(socket, SIGNAL(readyRead()), this, SLOT(readData()));

        server = new QBluetoothServer(QBluetoothServiceInfo::RfcommProtocol, this);
        server->setSecurityFlags(QBluetooth::NoSecurity);
        connect(server, SIGNAL(newConnection()), this, SLOT(serverNewConnection()));
        connect(server, SIGNAL(error(QBluetoothServer::Error)),
                this, SLOT(serverError(QBluetoothServer::Error)));
    } else {
        deviceAgent = 0;
        serviceAgent = 0;
    }
}

BtLocalDevice::~BtLocalDevice()
{
    while (!serverSockets.isEmpty())
    {
        QBluetoothSocket* s = serverSockets.takeFirst();
        s->abort();
        s->deleteLater();
    }
}

QString BtLocalDevice::hostMode() const
{
    switch (localDevice->hostMode()) {
    case QBluetoothLocalDevice::HostDiscoverable:
        return QStringLiteral("HostMode: Discoverable");
    case QBluetoothLocalDevice::HostConnectable:
        return QStringLiteral("HostMode: Connectable");
    case QBluetoothLocalDevice::HostDiscoverableLimitedInquiry:
        return QStringLiteral("HostMode: DiscoverableLimit");
    case QBluetoothLocalDevice::HostPoweredOff:
        return QStringLiteral("HostMode: Powered Off");
    }

    return QStringLiteral("HostMode: <None>");
}

void BtLocalDevice::setHostMode(int newMode)
{
    localDevice->setHostMode((QBluetoothLocalDevice::HostMode)newMode);
}

void BtLocalDevice::requestPairingUpdate(bool isPairing)
{
    QBluetoothAddress baddr(BTCHAT_DEVICE_ADDR);
    if (baddr.isNull())
        return;

    if (isPairing)
        localDevice->requestPairing(baddr, QBluetoothLocalDevice::Paired);
    else
        localDevice->requestPairing(baddr, QBluetoothLocalDevice::Unpaired);

    for (int i = 0; i < foundTestServers.count(); i++) {
        if (isPairing)
            localDevice->requestPairing(foundTestServers.at(i).device().address(),
                                    QBluetoothLocalDevice::Paired);
        else
            localDevice->requestPairing(foundTestServers.at(i).device().address(),
                                    QBluetoothLocalDevice::Unpaired);
    }
}

void BtLocalDevice::pairingFinished(const QBluetoothAddress &address, QBluetoothLocalDevice::Pairing pairing)
{
    qDebug() << "(Un)Pairing finished" << address.toString() << pairing;
}

void BtLocalDevice::connected(const QBluetoothAddress &addr)
{
    qDebug() << "Newly connected device" << addr.toString();
}

void BtLocalDevice::disconnected(const QBluetoothAddress &addr)
{
    qDebug() << "Newly disconnected device" << addr.toString();
}

void BtLocalDevice::pairingDisplayConfirmation(const QBluetoothAddress &address, const QString &pin)
{
    Q_UNUSED(pin);
    Q_UNUSED(address);
    QTimer::singleShot(3000, this, SLOT(confirmPairing()));
}

void BtLocalDevice::confirmPairing()
{
    static bool confirm = false;
    confirm = !confirm; //toggle
    qDebug() << "######" << "Sending pairing confirmation: " << confirm;
    localDevice->pairingConfirmation(confirm);
}

void BtLocalDevice::deviceDiscovered(const QBluetoothDeviceInfo &info)
{
    QString services;
    if (info.serviceClasses() & QBluetoothDeviceInfo::PositioningService)
        services += "Position|";
    if (info.serviceClasses() & QBluetoothDeviceInfo::NetworkingService)
        services += "Network|";
    if (info.serviceClasses() & QBluetoothDeviceInfo::RenderingService)
        services += "Rendering|";
    if (info.serviceClasses() & QBluetoothDeviceInfo::CapturingService)
        services += "Capturing|";
    if (info.serviceClasses() & QBluetoothDeviceInfo::ObjectTransferService)
        services += "ObjectTra|";
    if (info.serviceClasses() & QBluetoothDeviceInfo::AudioService)
        services += "Audio|";
    if (info.serviceClasses() & QBluetoothDeviceInfo::TelephonyService)
        services += "Telephony|";
    if (info.serviceClasses() & QBluetoothDeviceInfo::InformationService)
        services += "Information|";

    services.truncate(services.length()-1); //cut last '/'

    qDebug() << "Found new device: " << info.name() << info.isValid() << info.address().toString()
                                     << info.rssi() << info.majorDeviceClass()
                                     << info.minorDeviceClass() << services;

}

void BtLocalDevice::discoveryFinished()
{
    qDebug() << "###### Device Discovery Finished";
}

void BtLocalDevice::discoveryCanceled()
{
    qDebug() << "###### Device Discovery Canceled";
}

void BtLocalDevice::discoveryError(QBluetoothDeviceDiscoveryAgent::Error error)
{
    QBluetoothDeviceDiscoveryAgent *client = qobject_cast<QBluetoothDeviceDiscoveryAgent *>(sender());
    if (!client)
        return;
    qDebug() << "###### Device Discovery Error:" << error << (client ? client->errorString() : QString());
}

void BtLocalDevice::startDiscovery()
{
    if (deviceAgent) {
        qDebug() << "###### Starting device discovery process";
        deviceAgent->start();
    }
}

void BtLocalDevice::stopDiscovery()
{
    if (deviceAgent) {
        qDebug() << "Stopping device discovery process";
        deviceAgent->stop();
    }
}

void BtLocalDevice::startServiceDiscovery(bool isMinimalDiscovery)
{
    if (serviceAgent) {
        qDebug() << "###### Starting service discovery process";
        serviceAgent->start(isMinimalDiscovery
                            ? QBluetoothServiceDiscoveryAgent::MinimalDiscovery
                            : QBluetoothServiceDiscoveryAgent::FullDiscovery);
    }
}

void BtLocalDevice::stopServiceDiscovery()
{
    if (serviceAgent) {
        qDebug() << "Stopping service discovery process";
        serviceAgent->stop();
    }
}

void BtLocalDevice::serviceDiscovered(const QBluetoothServiceInfo &info)
{
<<<<<<< HEAD
    QStringList classIds;
    const QList<QBluetoothUuid> classIdsList = info.serviceClassUuids();
    foreach (const QBluetoothUuid &id, classIdsList)
        classIds.append(id.toString());

    qDebug() << "$$ Found new service" << info.device().address().toString()
             << info.serviceUuid() << info.serviceName() << info.serviceDescription() << classIds;
=======
    QString classIds;
    foreach (const QBluetoothUuid uuid, info.serviceClassUuids())
        classIds += uuid.toString() + QLatin1Char(' ');
    qDebug() << "$$ Found new service" << info.device().address().toString()
             << info.serviceUuid() << info.serviceName() << classIds;
>>>>>>> 40ac14e1

    if (info.serviceUuid() == QBluetoothUuid(QString(TEST_SERVICE_UUID))
            || info.serviceClassUuids().contains(QBluetoothUuid(QString(TEST_SERVICE_UUID))))
    {
        //This is here to detect the test server for SPP testing later on
        bool alreadyKnown = false;
        foreach (const QBluetoothServiceInfo& found, foundTestServers) {
            if (found.device().address() == info.device().address()) {
                alreadyKnown = true;
                break;
            }
        }

        if (!alreadyKnown) {
            foundTestServers.append(info);
            qDebug() << "@@@@@@@@ Adding:" << info.device().address().toString();
        }
    }
}

void BtLocalDevice::leServiceDiscovered(const QLowEnergyServiceInfo &info)
{
    qDebug() << "$$ Found new BTLE service" << info.device().address().toString()
             << info.serviceUuid() << info.serviceName();
}

void BtLocalDevice::serviceDiscoveryFinished()
{
    qDebug() << "###### Service Discovery Finished";
}

void BtLocalDevice::serviceDiscoveryCanceled()
{
    qDebug() << "###### Service Discovery Canceled";
}

void BtLocalDevice::serviceDiscoveryError(QBluetoothServiceDiscoveryAgent::Error error)
{
    QBluetoothServiceDiscoveryAgent *client = qobject_cast<QBluetoothServiceDiscoveryAgent *>(sender());
    if (!client)
        return;
    qDebug() << "###### Service Discovery Error:" << error << (client ? client->errorString() : QString());
}

void BtLocalDevice::dumpServiceDiscovery()
{
    if (deviceAgent) {
        qDebug() << "Device Discovery active:" << deviceAgent->isActive();
        qDebug() << "Error:" << deviceAgent->error() << deviceAgent->errorString();
        QList<QBluetoothDeviceInfo> list = deviceAgent->discoveredDevices();
        qDebug() << "Discovered Devices:" << list.count();

        foreach (const QBluetoothDeviceInfo &info, list)
            qDebug() << info.name() << info.address().toString();
    }
    if (serviceAgent) {
        qDebug() << "Service Discovery active:" << serviceAgent->isActive();
        qDebug() << "Error:" << serviceAgent->error() << serviceAgent->errorString();
        QList<QBluetoothServiceInfo> list = serviceAgent->discoveredServices();
        qDebug() << "Discovered Services:" << list.count();

        foreach (const QBluetoothServiceInfo &i, list) {
            qDebug() << i.device().address().toString() << i.device().name() << i.serviceName();
        }

        qDebug() << "###### TestServer offered by:";
        foreach (const QBluetoothServiceInfo& found, foundTestServers) {
            qDebug() << found.device().name() << found.device().address().toString();
        }
    }
}

void BtLocalDevice::connectToService()
{
    if (socket)
        socket->connectToService(QBluetoothAddress(BTCHAT_DEVICE_ADDR),QBluetoothUuid(QString(TEST_SERVICE_UUID)));
}

void BtLocalDevice::connectToServiceViaSearch()
{
    if (socket) {
        qDebug() << "###### Connecting to service socket";
        if (!foundTestServers.isEmpty()) {
            QBluetoothServiceInfo info = foundTestServers.at(0);
            socket->connectToService(info.device().address(), QBluetoothUuid(QString(TEST_SERVICE_UUID)));
        } else {
            qWarning() << "Perform search for test service before triggering this function";
        }
    }
}

void BtLocalDevice::disconnectToService()
{
    if (socket) {
        qDebug() << "###### Disconnecting socket";
        socket->disconnectFromService();
    }
}

void BtLocalDevice::closeSocket()
{
    if (socket) {
        qDebug() << "###### Closing socket";
        socket->close();
    }

    if (!serverSockets.isEmpty()) {
        qDebug() << "###### Closing server sockets";
        foreach (QBluetoothSocket *s, serverSockets)
            s->close();
    }
}

void BtLocalDevice::abortSocket()
{
    if (socket) {
        qDebug() << "###### Disconnecting socket";
        socket->abort();
    }
}

void BtLocalDevice::socketConnected()
{
    qDebug() << "###### Socket connected";
}

void BtLocalDevice::socketDisconnected()
{
    qDebug() << "###### Socket disconnected";
}

void BtLocalDevice::socketError(QBluetoothSocket::SocketError error)
{
    QBluetoothSocket *client = qobject_cast<QBluetoothSocket *>(sender());

    qDebug() << "###### Socket error" << error << (client ? client->errorString() : QString());
}

void BtLocalDevice::socketStateChanged(QBluetoothSocket::SocketState state)
{
    qDebug() << "###### Socket state" << state;
    emit socketStateUpdate((int) state);
}

void BtLocalDevice::dumpSocketInformation()
{
    if (socket) {
        qDebug() << "*******************************";
        qDebug() << "Local info (addr, name, port):" << socket->localAddress().toString()
                 << socket->localName() << socket->localPort();
        qDebug() << "Peer Info (adr, name, port):" << socket->peerAddress().toString()
                 << socket->peerName() << socket->peerPort();
        qDebug() << "socket type:" << socket->socketType();
        qDebug() << "socket state:" << socket->state();
        qDebug() << "socket bytesAvailable()" << socket->bytesAvailable();
        QString tmp;
        switch (socket->error()) {
            case QBluetoothSocket::NoSocketError: tmp += "NoSocketError"; break;
            case QBluetoothSocket::UnknownSocketError: tmp += "UnknownSocketError"; break;
            case QBluetoothSocket::HostNotFoundError: tmp += "HostNotFoundError"; break;
            case QBluetoothSocket::ServiceNotFoundError: tmp += "ServiceNotFound"; break;
            case QBluetoothSocket::NetworkError: tmp += "NetworkError"; break;
            //case QBluetoothSocket::OperationError: tmp+= "OperationError"; break;
            case QBluetoothSocket::UnsupportedProtocolError: tmp += "UnsupportedProtocolError"; break;
            default: tmp+= "Undefined"; break;
        }

        qDebug() << "socket error:" << tmp << socket->errorString();
    } else {
        qDebug() << "No valid socket existing";
    }
}

void BtLocalDevice::writeData()
{
    const char * testData = "ABCABC\n";
    if (socket && socket->state() == QBluetoothSocket::ConnectedState) {
        socket->write(testData);
    }
    foreach (QBluetoothSocket* client, serverSockets) {
        client->write(testData);
    }
}

void BtLocalDevice::readData()
{
    if (socket) {
        while (socket->canReadLine()) {
            QByteArray line = socket->readLine().trimmed();
            qDebug() << ">>>>" << QString::fromUtf8(line.constData(), line.length());
        }
    }
}

void BtLocalDevice::serverError(QBluetoothServer::Error error)
{
    qDebug() << "###### Server socket error" << error;
}

void BtLocalDevice::serverListenPort()
{
    if (server && localDevice) {
        if (server->isListening() || serviceInfo.isRegistered()) {
            qDebug() << "###### Already listening" << serviceInfo.isRegistered();
            return;
        }
        qDebug() << "###### Start listening via port";
        bool ret = server->listen(localDevice->address());
        qDebug() << "###### Listening(Expecting TRUE):" << ret;

        if (!ret)
            return;

        QBluetoothServiceInfo::Sequence classId;
        classId << QVariant::fromValue(QBluetoothUuid(QBluetoothUuid::SerialPort));
        serviceInfo.setAttribute(QBluetoothServiceInfo::BluetoothProfileDescriptorList,
                                 classId);

        classId.prepend(QVariant::fromValue(QBluetoothUuid(QString(TEST_SERVICE_UUID))));
        serviceInfo.setAttribute(QBluetoothServiceInfo::ServiceClassIds, classId);

        // Service name, description and provider
        serviceInfo.setAttribute(QBluetoothServiceInfo::ServiceName, tr("Bt Chat Server"));
        serviceInfo.setAttribute(QBluetoothServiceInfo::ServiceDescription,
                                 tr("Example bluetooth chat server"));
        serviceInfo.setAttribute(QBluetoothServiceInfo::ServiceProvider, tr("qt-project.org"));

        // Service UUID set
        serviceInfo.setServiceUuid(QBluetoothUuid(QString(TEST_SERVICE_UUID)));


        // Service Discoverability
        serviceInfo.setAttribute(QBluetoothServiceInfo::BrowseGroupList,
                                 QBluetoothUuid(QBluetoothUuid::PublicBrowseGroup));

        // Protocol descriptor list
        QBluetoothServiceInfo::Sequence protocolDescriptorList;
        QBluetoothServiceInfo::Sequence protocol;
        protocol << QVariant::fromValue(QBluetoothUuid(QBluetoothUuid::L2cap));
        protocolDescriptorList.append(QVariant::fromValue(protocol));
        protocol.clear();
        protocol << QVariant::fromValue(QBluetoothUuid(QBluetoothUuid::Rfcomm))
                 << QVariant::fromValue(quint8(server->serverPort()));
        protocolDescriptorList.append(QVariant::fromValue(protocol));
        serviceInfo.setAttribute(QBluetoothServiceInfo::ProtocolDescriptorList,
                                 protocolDescriptorList);

        //Register service
        qDebug() << "###### Registering service on" << localDevice->address().toString();
        bool result = serviceInfo.registerService(localDevice->address());
        if (!result) {
            server->close();
            qDebug() << "###### Reverting registration due to SDP failure.";
        }
    }

}

void BtLocalDevice::serverListenUuid()
{
    if (server) {
        if (server->isListening() || serviceInfo.isRegistered()) {
            qDebug() << "###### Already listening" << serviceInfo.isRegistered();
            return;
        }
        qDebug() << "###### Start listening via UUID";
        serviceInfo = server->listen(QBluetoothUuid(QString(TEST_SERVICE_UUID)), tr("Bt Chat Server"));
        qDebug() << "###### Listening(Expecting TRUE, TRUE):" << serviceInfo.isRegistered() << serviceInfo.isValid();
    }
}

void BtLocalDevice::serverClose()
{
    if (server) {
        qDebug() << "###### Closing Server socket";
        if (serviceInfo.isRegistered())
            serviceInfo.unregisterService();
        server->close();
    }
}

void BtLocalDevice::serverNewConnection()
{
    qDebug() << "###### New incoming server connection, pending:" << server->hasPendingConnections();
    if (!server->hasPendingConnections()) {
        qDebug() << "FAIL: expected pending server connection";
        return;
    }
    QBluetoothSocket *client = server->nextPendingConnection();
    if (!client) {
        qDebug() << "FAIL: Cannot obtain pending server connection";
        return;
    }

    client->setParent(this);
    connect(client, SIGNAL(disconnected()), this, SLOT(clientSocketDisconnected()));
    connect(client, SIGNAL(readyRead()), this, SLOT(clientSocketReadyRead()));
    connect(client, SIGNAL(stateChanged(QBluetoothSocket::SocketState)),
            this, SLOT(socketStateChanged(QBluetoothSocket::SocketState)));
    connect(client, SIGNAL(error(QBluetoothSocket::SocketError)),
            this, SLOT(socketError(QBluetoothSocket::SocketError)));
    connect(client, SIGNAL(connected()), this, SLOT(socketConnected()));
    serverSockets.append(client);
}

void BtLocalDevice::clientSocketDisconnected()
{
    QBluetoothSocket *client = qobject_cast<QBluetoothSocket *>(sender());
    if (!client)
        return;

    qDebug() << "######" << "Removing server socket connection";

    serverSockets.removeOne(client);
    client->deleteLater();
}


void BtLocalDevice::clientSocketReadyRead()
{
    QBluetoothSocket *socket = qobject_cast<QBluetoothSocket *>(sender());
    if (!socket)
        return;

    while (socket->canReadLine()) {
        const QByteArray line = socket->readLine().trimmed();
        QString lineString = QString::fromUtf8(line.constData(), line.length());
        qDebug() <<  ">>(" << socket->peerName() << ")>>"
                 << lineString;

        //when using the tst_QBluetoothSocket we echo received text back
        //Any line starting with "Echo:" will be echoed
        if (lineString.startsWith(QStringLiteral("Echo:"))) {
            qDebug() << "Assuming tst_qbluetoothsocket as client. Echoing back.";
            lineString += QLatin1Char('\n');
            socket->write(lineString.toUtf8());
        }
    }
}


void BtLocalDevice::dumpServerInformation()
{
    static QBluetooth::SecurityFlags secFlag = QBluetooth::Authentication;
    if (server) {
        qDebug() << "*******************************";
        qDebug() << "server port:" <<server->serverPort()
                 << "type:" << server->serverType()
                 << "address:" << server->serverAddress().toString();
        qDebug() << "error:" << server->error();
        qDebug() << "listening:" << server->isListening()
                 << "hasPending:" << server->hasPendingConnections()
                 << "maxPending:" << server->maxPendingConnections();
        qDebug() << "security:" << server->securityFlags() << "Togling security flag";
        if (secFlag == QBluetooth::Authentication)
            secFlag = QBluetooth::Encryption;
        else
            secFlag = QBluetooth::Authentication;

        //server->setSecurityFlags(secFlag);

        foreach (const QBluetoothSocket *client, serverSockets) {
            qDebug() << "##" << client->localAddress().toString()
                     << client->localName() << client->localPort();
            qDebug() << "##" << client->peerAddress().toString()
                     << client->peerName() << client->peerPort();
            qDebug() << client->socketType() << client->state();
            qDebug() << "Pending bytes: " << client->bytesAvailable();
            QString tmp;
            switch (client->error()) {
            case QBluetoothSocket::NoSocketError: tmp += "NoSocketError"; break;
            case QBluetoothSocket::UnknownSocketError: tmp += "UnknownSocketError"; break;
            case QBluetoothSocket::HostNotFoundError: tmp += "HostNotFoundError"; break;
            case QBluetoothSocket::ServiceNotFoundError: tmp += "ServiceNotFound"; break;
            case QBluetoothSocket::NetworkError: tmp += "NetworkError"; break;
            case QBluetoothSocket::UnsupportedProtocolError: tmp += "UnsupportedProtocolError"; break;
            //case QBluetoothSocket::OperationError: tmp+= "OperationError"; break;
            default: tmp += QString::number((int)client->error()); break;
            }

            qDebug() << "socket error:" << tmp << client->errorString();
        }
    }
}

void BtLocalDevice::dumpInformation()
{
    qDebug() << "###### default local device";
    dumpLocalDevice(localDevice);
    QList<QBluetoothHostInfo> list = QBluetoothLocalDevice::allDevices();
    qDebug() << "Found local devices: "  << list.count();
    foreach (const QBluetoothHostInfo &info, list) {
        qDebug() << "    " << info.address().toString() << " " <<info.name();
    }

    QBluetoothAddress address(QStringLiteral("11:22:33:44:55:66"));
    QBluetoothLocalDevice temp(address);
    qDebug() << "###### 11:22:33:44:55:66 address valid:" << !address.isNull();
    dumpLocalDevice(&temp);

    QBluetoothAddress address2;
    QBluetoothLocalDevice temp2(address2);
    qDebug() << "###### 00:00:00:00:00:00 address valid:" << !address2.isNull();
    dumpLocalDevice(&temp2);

    const QBluetoothAddress BB(BTCHAT_DEVICE_ADDR);
    qDebug() << "###### Bonding state with" <<  QString(BTCHAT_DEVICE_ADDR) << ":" << localDevice->pairingStatus(BB);
    qDebug() << "###### Bonding state with" << address2.toString() << ": " << localDevice->pairingStatus(address2);
    qDebug() << "###### Bonding state with" << address.toString() << ": " << localDevice->pairingStatus(address);

    qDebug() << "###### Connected Devices";
    foreach (const QBluetoothAddress &addr, localDevice->connectedDevices())
        qDebug() << "    " << addr.toString();

    qDebug() << "###### Discovered Devices";
    if (deviceAgent)
        foreach (const QBluetoothDeviceInfo &info, deviceAgent->discoveredDevices())
            deviceDiscovered(info);

    QBluetoothDeviceDiscoveryAgent invalidAgent(QBluetoothAddress("11:22:33:44:55:66"));
    invalidAgent.start();
    qDebug() << "######" << "Testing device discovery agent constructor with invalid address";
    qDebug() << "######" << (invalidAgent.error() == QBluetoothDeviceDiscoveryAgent::InvalidBluetoothAdapterError)
                         << "(Expected: true)";
    QBluetoothDeviceDiscoveryAgent validAgent(localDevice->address());
    validAgent.start();
    qDebug() << "######" << (validAgent.error() == QBluetoothDeviceDiscoveryAgent::NoError) << "(Expected: true)";

    QBluetoothServiceDiscoveryAgent invalidSAgent(QBluetoothAddress("11:22:33:44:55:66"));
    invalidSAgent.start();
    qDebug() << "######" << "Testing service discovery agent constructor with invalid address";
    qDebug() << "######" << (invalidSAgent.error() == QBluetoothServiceDiscoveryAgent::InvalidBluetoothAdapterError)
                         << "(Expected: true)";
    QBluetoothServiceDiscoveryAgent validSAgent(localDevice->address());
    validSAgent.start();
    qDebug() << "######" << (validSAgent.error() == QBluetoothServiceDiscoveryAgent::NoError) << "(Expected: true)";
}

void BtLocalDevice::powerOn()
{
    qDebug() << "Powering on";
    localDevice->powerOn();
}

void BtLocalDevice::reset()
{
    emit error((QBluetoothLocalDevice::Error)1000);
    if (serviceAgent) {
        serviceAgent->clear();
    }
    foundTestServers.clear();
}

void BtLocalDevice::dumpLocalDevice(QBluetoothLocalDevice *dev)
{
    qDebug() << "    Valid: " << dev->isValid();
    qDebug() << "    Name" << dev->name();
    qDebug() << "    Address" << dev->address().toString();
    qDebug() << "    HostMode" << dev->hostMode();
}<|MERGE_RESOLUTION|>--- conflicted
+++ resolved
@@ -273,21 +273,11 @@
 
 void BtLocalDevice::serviceDiscovered(const QBluetoothServiceInfo &info)
 {
-<<<<<<< HEAD
     QStringList classIds;
-    const QList<QBluetoothUuid> classIdsList = info.serviceClassUuids();
-    foreach (const QBluetoothUuid &id, classIdsList)
-        classIds.append(id.toString());
-
+    foreach (const QBluetoothUuid &uuid, info.serviceClassUuids())
+        classIds.append(uuid.toString());
     qDebug() << "$$ Found new service" << info.device().address().toString()
              << info.serviceUuid() << info.serviceName() << info.serviceDescription() << classIds;
-=======
-    QString classIds;
-    foreach (const QBluetoothUuid uuid, info.serviceClassUuids())
-        classIds += uuid.toString() + QLatin1Char(' ');
-    qDebug() << "$$ Found new service" << info.device().address().toString()
-             << info.serviceUuid() << info.serviceName() << classIds;
->>>>>>> 40ac14e1
 
     if (info.serviceUuid() == QBluetoothUuid(QString(TEST_SERVICE_UUID))
             || info.serviceClassUuids().contains(QBluetoothUuid(QString(TEST_SERVICE_UUID))))
