--- conflicted
+++ resolved
@@ -216,16 +216,9 @@
     serviceInfo.setAttribute(QBluetoothServiceInfo::BluetoothProfileDescriptorList,
                              classId);
 
-<<<<<<< HEAD
-    //Android requires custom uuid to be set as service class and not as service uuid
-    classId.prepend(QVariant::fromValue(uuid));
-    serviceInfo.setAttribute(QBluetoothServiceInfo::ServiceClassIds, classId);
-
-=======
     //Android requires custom uuid to be set as service class
     classId.prepend(QVariant::fromValue(uuid));
     serviceInfo.setAttribute(QBluetoothServiceInfo::ServiceClassIds, classId);
->>>>>>> 9902dfdb
     serviceInfo.setServiceUuid(uuid);
 
     QBluetoothServiceInfo::Sequence protocolDescriptorList;
