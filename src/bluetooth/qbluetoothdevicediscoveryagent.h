--- conflicted
+++ resolved
@@ -1,10 +1,7 @@
 /****************************************************************************
 **
 ** Copyright (C) 2014 Digia Plc and/or its subsidiary(-ies).
-<<<<<<< HEAD
 ** Copyright (C) 2014 Denis Shienkov <denis.shienkov@gmail.com>
-=======
->>>>>>> 5ec215a6
 ** Contact: http://www.qt-project.org/legal
 **
 ** This file is part of the QtBluetooth module of the Qt Toolkit.
