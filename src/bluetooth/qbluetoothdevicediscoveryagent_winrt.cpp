--- conflicted
+++ resolved
@@ -886,11 +886,7 @@
             QList<QBluetoothUuid> uuids = iter->serviceUuids();
 #endif
             uuids.append(info.serviceUuids());
-<<<<<<< HEAD
             const QSet<QBluetoothUuid> uuidSet(uuids.begin(), uuids.end());
-=======
-            const QSet<QBluetoothUuid> uuidSet = QSet<QBluetoothUuid>(uuids.begin(), uuids.end());
->>>>>>> eda28d82
             if (iter->serviceUuids().count() != uuidSet.count())
                 iter->setServiceUuids(uuidSet.values().toVector());
             if (iter->coreConfigurations() != info.coreConfigurations())
