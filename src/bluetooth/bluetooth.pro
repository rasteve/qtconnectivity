--- conflicted
+++ resolved
@@ -212,10 +212,6 @@
 
 OTHER_FILES +=
 
-<<<<<<< HEAD
 HEADERS += $$PUBLIC_HEADERS $$PRIVATE_HEADERS
-=======
-HEADERS += $$PUBLIC_HEADERS $$PRIVATE_HEADERS
-
-load(qt_module)
->>>>>>> c25d62cc
+
+load(qt_module)