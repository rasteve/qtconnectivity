--- conflicted
+++ resolved
@@ -190,12 +190,34 @@
     SOURCES -= qlowenergycontroller_p.cpp
     SOURCES -= qlowenergyservice.cpp
     SOURCES -= qlowenergycontroller.cpp
-<<<<<<< HEAD
-} else:win32:!winrt:!wince {
+} else:winrt {
+    DEFINES += QT_WINRT_BLUETOOTH
+    QT += core-private
+
+    SOURCES += \
+        qbluetoothdevicediscoveryagent_winrt.cpp \
+        qbluetoothlocaldevice_p.cpp \
+        qbluetoothserver_winrt.cpp \
+        qbluetoothservicediscoveryagent_winrt.cpp \
+        qbluetoothserviceinfo_winrt.cpp \
+        qbluetoothsocket_winrt.cpp \
+        qlowenergycontroller_winrt.cpp
+
+    WINRT_SDK_VERSION_STRING = $$(UCRTVersion)
+    WINRT_SDK_VERSION = $$member($$list($$split(WINRT_SDK_VERSION_STRING, .)), 2)
+    lessThan(WINRT_SDK_VERSION, 14393) {
+        DEFINES += QT_WINRT_LIMITED_SERVICEDISCOVERY
+        DEFINES += QT_UCRTVERSION=$$WINRT_SDK_VERSION
+    }
+} else:win32 {
+    QT_PRIVATE = concurrent
     DEFINES += QT_WIN_BLUETOOTH
     LIBS += -lbthprops -lws2_32 -lsetupapi
 
     include(windows/windows.pri)
+
+    # remove dummy warning once platform port is complete
+    include(dummy/dummy.pri)
 
     SOURCES += \
         qbluetoothdevicediscoveryagent_win.cpp \
@@ -205,27 +227,7 @@
         qbluetoothsocket_win.cpp \
         qbluetoothserver_win.cpp \
         qlowenergycontroller_win.cpp
-=======
-} else:winrt {
-    DEFINES += QT_WINRT_BLUETOOTH
-    QT += core-private
-
-    SOURCES += \
-        qbluetoothdevicediscoveryagent_winrt.cpp \
-        qbluetoothlocaldevice_p.cpp \
-        qbluetoothserver_winrt.cpp \
-        qbluetoothservicediscoveryagent_winrt.cpp \
-        qbluetoothserviceinfo_winrt.cpp \
-        qbluetoothsocket_winrt.cpp \
-        qlowenergycontroller_winrt.cpp
-
-    WINRT_SDK_VERSION_STRING = $$(UCRTVersion)
-    WINRT_SDK_VERSION = $$member($$list($$split(WINRT_SDK_VERSION_STRING, .)), 2)
-    lessThan(WINRT_SDK_VERSION, 14393) {
-        DEFINES += QT_WINRT_LIMITED_SERVICEDISCOVERY
-        DEFINES += QT_UCRTVERSION=$$WINRT_SDK_VERSION
-    }
->>>>>>> 6b3640d2
+
 } else {
     message("Unsupported Bluetooth platform, will not build a working QtBluetooth library.")
     message("Either no Qt D-Bus found or no BlueZ headers available.")
