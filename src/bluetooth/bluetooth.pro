--- conflicted
+++ resolved
@@ -199,7 +199,9 @@
         qlowenergycontroller_p.cpp
 
     SOURCES -= qbluetoothdevicediscoveryagent.cpp
-<<<<<<< HEAD
+    SOURCES -= qlowenergycontroller_p.cpp
+    SOURCES -= qlowenergyservice.cpp
+    SOURCES -= qlowenergycontroller.cpp
 } else:win32:!winrt:!wince {
 
     include(windows/windows.pri)
@@ -215,11 +217,6 @@
 
     LIBS += -lbthprops -lsetupapi
 
-=======
-    SOURCES -= qlowenergycontroller_p.cpp
-    SOURCES -= qlowenergyservice.cpp
-    SOURCES -= qlowenergycontroller.cpp
->>>>>>> 3402cb86
 } else {
     message("Unsupported Bluetooth platform, will not build a working QtBluetooth library.")
     message("Either no Qt D-Bus found or no BlueZ headers.")
