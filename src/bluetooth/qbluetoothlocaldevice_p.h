--- conflicted
+++ resolved
@@ -242,7 +242,6 @@
     bool isValidDevice;
     QList<QBluetoothAddress> connectedDevicesSet;
 };
-<<<<<<< HEAD
 
 #elif defined(Q_OS_WIN32)
 
@@ -268,10 +267,7 @@
     QBluetoothLocalDevice *q_ptr;
 };
 
-#else
-=======
 #elif !defined(QT_OSX_BLUETOOTH)
->>>>>>> 72013735
 class QBluetoothLocalDevicePrivate : public QObject
 {
 public:
