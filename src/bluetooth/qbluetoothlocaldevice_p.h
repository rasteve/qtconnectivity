--- conflicted
+++ resolved
@@ -209,7 +209,6 @@
     void initializeAdapter();
     void initializeAdapterBluez5();
 };
-<<<<<<< HEAD
 
 #elif defined(QT_WIN_BLUETOOTH)
 
@@ -233,10 +232,7 @@
 private:
     QBluetoothLocalDevice *q_ptr;
 };
-#elif defined(QT_WINRT_BLUETOOTH)
-=======
 #elif !defined(QT_OSX_BLUETOOTH) // winrt and dummy backend
->>>>>>> 0446463d
 class QBluetoothLocalDevicePrivate : public QObject
 {
 public:
@@ -245,17 +241,6 @@
     {
     }
 
-<<<<<<< HEAD
-private:
-    QBluetoothLocalDevice *q_ptr;
-};
-
-#elif !defined(QT_OSX_BLUETOOTH)
-class QBluetoothLocalDevicePrivate : public QObject
-{
-public:
-=======
->>>>>>> 0446463d
     bool isValid() const
     {
 #ifndef QT_WINRT_BLUETOOTH
