/****************************************************************************
**
** Copyright (C) 2016 The Qt Company Ltd.
** Copyright (C) 2014 Denis Shienkov <denis.shienkov@gmail.com>
** Contact: https://www.qt.io/licensing/
**
** This file is part of the QtBluetooth module of the Qt Toolkit.
**
** $QT_BEGIN_LICENSE:LGPL$
** Commercial License Usage
** Licensees holding valid commercial Qt licenses may use this file in
** accordance with the commercial license agreement provided with the
** Software or, alternatively, in accordance with the terms contained in
** a written agreement between you and The Qt Company. For licensing terms
** and conditions see https://www.qt.io/terms-conditions. For further
** information use the contact form at https://www.qt.io/contact-us.
**
** GNU Lesser General Public License Usage
** Alternatively, this file may be used under the terms of the GNU Lesser
** General Public License version 3 as published by the Free Software
** Foundation and appearing in the file LICENSE.LGPL3 included in the
** packaging of this file. Please review the following information to
** ensure the GNU Lesser General Public License version 3 requirements
** will be met: https://www.gnu.org/licenses/lgpl-3.0.html.
**
** GNU General Public License Usage
** Alternatively, this file may be used under the terms of the GNU
** General Public License version 2.0 or (at your option) the GNU General
** Public license version 3 or any later version approved by the KDE Free
** Qt Foundation. The licenses are as published by the Free Software
** Foundation and appearing in the file LICENSE.GPL2 and LICENSE.GPL3
** included in the packaging of this file. Please review the following
** information to ensure the GNU General Public License requirements will
** be met: https://www.gnu.org/licenses/gpl-2.0.html and
** https://www.gnu.org/licenses/gpl-3.0.html.
**
** $QT_END_LICENSE$
**
****************************************************************************/

#ifndef QBLUETOOTHLOCALDEVICE_P_H
#define QBLUETOOTHLOCALDEVICE_P_H

//
//  W A R N I N G
//  -------------
//
// This file is not part of the Qt API.  It exists purely as an
// implementation detail.  This header file may change from version to
// version without notice, or even be removed.
//
// We mean it.
//

#include <QtBluetooth/qtbluetoothglobal.h>

#include "qbluetoothlocaldevice.h"

#if QT_CONFIG(bluez)
#include <QObject>
#include <QDBusContext>
#include <QDBusObjectPath>
#include <QDBusMessage>
#include <QSet>
#include "bluez/bluez5_helper_p.h"

class OrgBluezAdapterInterface;
class OrgBluezAdapter1Interface;
class OrgFreedesktopDBusPropertiesInterface;
class OrgFreedesktopDBusObjectManagerInterface;
class OrgBluezAgentAdaptor;
class OrgBluezDeviceInterface;
class OrgBluezDevice1Interface;
class OrgBluezManagerInterface;

QT_BEGIN_NAMESPACE
class QDBusPendingCallWatcher;
QT_END_NAMESPACE
#endif

#ifdef QT_ANDROID_BLUETOOTH
#include <jni.h>
#include <QtAndroidExtras/QAndroidJniEnvironment>
#include <QtAndroidExtras/QAndroidJniObject>
#include <QtCore/QPair>
#endif

#ifdef QT_WINRT_BLUETOOTH
#include <wrl.h>

namespace ABI {
    namespace Windows {
        namespace Devices {
            namespace Bluetooth {
                struct IBluetoothDeviceStatics;
                struct IBluetoothLEDeviceStatics;
            }
        }
    }
}
#endif

QT_BEGIN_NAMESPACE

extern void registerQBluetoothLocalDeviceMetaType();

class QBluetoothAddress;

#ifdef QT_ANDROID_BLUETOOTH
class LocalDeviceBroadcastReceiver;
class QBluetoothLocalDevicePrivate : public QObject
{
    Q_OBJECT
public:
    QBluetoothLocalDevicePrivate(
        QBluetoothLocalDevice *q, const QBluetoothAddress &address = QBluetoothAddress());
    ~QBluetoothLocalDevicePrivate();

    QAndroidJniObject *adapter();
    void initialize(const QBluetoothAddress &address);
    static bool startDiscovery();
    static bool cancelDiscovery();
    static bool isDiscovering();
    bool isValid() const;

private slots:
    void processHostModeChange(QBluetoothLocalDevice::HostMode newMode);
    void processPairingStateChanged(const QBluetoothAddress &address,
                                    QBluetoothLocalDevice::Pairing pairing);
    void processConnectDeviceChanges(const QBluetoothAddress &address, bool isConnectEvent);
    void processDisplayConfirmation(const QBluetoothAddress &address, const QString &pin);
    void processDisplayPinCode(const QBluetoothAddress &address, const QString &pin);

private:
    QBluetoothLocalDevice *q_ptr;
    QAndroidJniObject *obj = nullptr;

    int pendingPairing(const QBluetoothAddress &address);

public:
    LocalDeviceBroadcastReceiver *receiver;
    bool pendingHostModeTransition = false;
    QList<QPair<QBluetoothAddress, bool> > pendingPairings;

    QList<QBluetoothAddress> connectedDevices;
};

#elif QT_CONFIG(bluez)
class QBluetoothLocalDevicePrivate : public QObject, protected QDBusContext
{
    Q_OBJECT
    Q_DECLARE_PUBLIC(QBluetoothLocalDevice)
public:
    QBluetoothLocalDevicePrivate(QBluetoothLocalDevice *q,
                                 QBluetoothAddress localAddress = QBluetoothAddress());
    ~QBluetoothLocalDevicePrivate();

    QSet<OrgBluezDeviceInterface *> devices;
    QSet<QBluetoothAddress> connectedDevicesSet;
    OrgBluezAdapterInterface *adapter = nullptr; //Bluez 4
    OrgBluezAdapter1Interface *adapterBluez5 = nullptr; //Bluez 5
    OrgFreedesktopDBusPropertiesInterface *adapterProperties = nullptr; //Bluez 5
    OrgFreedesktopDBusObjectManagerInterface *managerBluez5 = nullptr; //Bluez 5
    QMap<QString, OrgFreedesktopDBusPropertiesInterface *> deviceChangeMonitors; //Bluez 5
    OrgBluezAgentAdaptor *agent = nullptr;
    OrgBluezManagerInterface *manager = nullptr;

    QList<QBluetoothAddress> connectedDevices() const;

    QString agent_path;
    QBluetoothAddress localAddress;
    QBluetoothAddress address;
    QBluetoothLocalDevice::Pairing pairing;
    OrgBluezDevice1Interface *pairingTarget = nullptr;
    QTimer *pairingDiscoveryTimer = nullptr;
    QBluetoothLocalDevice::HostMode currentMode;
    int pendingHostModeChange;

public slots:
    void Authorize(const QDBusObjectPath &in0, const QString &in1);
    void Cancel();
    void ConfirmModeChange(const QString &in0);
    void DisplayPasskey(const QDBusObjectPath &in0, uint in1, uchar in2);
    void Release();
    uint RequestPasskey(const QDBusObjectPath &in0);

    void RequestConfirmation(const QDBusObjectPath &in0, uint in1);
    QString RequestPinCode(const QDBusObjectPath &in0);

    void pairingCompleted(QDBusPendingCallWatcher *);

    void PropertyChanged(QString, QDBusVariant);
    void _q_deviceCreated(const QDBusObjectPath &device);
    void _q_deviceRemoved(const QDBusObjectPath &device);
    void _q_devicePropertyChanged(const QString &property, const QDBusVariant &value);
    bool isValid() const;
    void adapterRemoved(const QDBusObjectPath &device);

    void requestPairingBluez5(const QBluetoothAddress &address,
                              QBluetoothLocalDevice::Pairing targetPairing);

private Q_SLOTS:
    void PropertiesChanged(const QString &interface,
                           const QVariantMap &changed_properties,
                           const QStringList &invalidated_properties);
    void InterfacesAdded(const QDBusObjectPath &object_path,
                         InterfaceList interfaces_and_properties);
    void InterfacesRemoved(const QDBusObjectPath &object_path,
                           const QStringList &interfaces);
    void processPairingBluez5(const QString &objectPath,
                              QBluetoothLocalDevice::Pairing target);
    void pairingDiscoveryTimedOut();

private:
    void createCache();
    void connectDeviceChanges();

    QDBusMessage msgConfirmation;
    QDBusConnection *msgConnection = nullptr;
    QString deviceAdapterPath;

    QBluetoothLocalDevice *q_ptr;

    void initializeAdapter();
    void initializeAdapterBluez5();
};
<<<<<<< HEAD

#elif defined(QT_WIN_BLUETOOTH)

class QBluetoothLocalDevicePrivate : public QObject
{
    Q_OBJECT
    Q_DECLARE_PUBLIC(QBluetoothLocalDevice)
public:
    QBluetoothLocalDevicePrivate(QBluetoothLocalDevice *q,
                                 const QBluetoothAddress &address = QBluetoothAddress());

    ~QBluetoothLocalDevicePrivate();
    bool isValid() const;
    void initialize(const QBluetoothAddress &address);

    static QList<QBluetoothHostInfo> localAdapters();

    QBluetoothAddress deviceAddress;
    QString deviceName;
    bool deviceValid;
private:
    QBluetoothLocalDevice *q_ptr;
};
#elif !defined(QT_OSX_BLUETOOTH) // winrt and dummy backend
=======
#elif defined(QT_WINRT_BLUETOOTH)
class QBluetoothLocalDevicePrivate : public QObject
{
    Q_DECLARE_PUBLIC(QBluetoothLocalDevice)
public:
    QBluetoothLocalDevicePrivate(QBluetoothLocalDevice *q,
                                 QBluetoothAddress = QBluetoothAddress());

    bool isValid() const;

private:
    QBluetoothLocalDevice *q_ptr;
    Microsoft::WRL::ComPtr<ABI::Windows::Devices::Bluetooth::IBluetoothDeviceStatics> mStatics;
    Microsoft::WRL::ComPtr<ABI::Windows::Devices::Bluetooth::IBluetoothLEDeviceStatics> mLEStatics;
};
#elif !defined(QT_OSX_BLUETOOTH) // dummy backend
>>>>>>> f2f9da65
class QBluetoothLocalDevicePrivate : public QObject
{
public:
    QBluetoothLocalDevicePrivate(QBluetoothLocalDevice * = nullptr,
                                 QBluetoothAddress = QBluetoothAddress())
    {
    }

    bool isValid() const
    {
        return false;
    }
};
#endif

QT_END_NAMESPACE

#endif // QBLUETOOTHLOCALDEVICE_P_H<|MERGE_RESOLUTION|>--- conflicted
+++ resolved
@@ -224,7 +224,6 @@
     void initializeAdapter();
     void initializeAdapterBluez5();
 };
-<<<<<<< HEAD
 
 #elif defined(QT_WIN_BLUETOOTH)
 
@@ -248,8 +247,6 @@
 private:
     QBluetoothLocalDevice *q_ptr;
 };
-#elif !defined(QT_OSX_BLUETOOTH) // winrt and dummy backend
-=======
 #elif defined(QT_WINRT_BLUETOOTH)
 class QBluetoothLocalDevicePrivate : public QObject
 {
@@ -266,7 +263,6 @@
     Microsoft::WRL::ComPtr<ABI::Windows::Devices::Bluetooth::IBluetoothLEDeviceStatics> mLEStatics;
 };
 #elif !defined(QT_OSX_BLUETOOTH) // dummy backend
->>>>>>> f2f9da65
 class QBluetoothLocalDevicePrivate : public QObject
 {
 public:
