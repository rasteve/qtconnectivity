--- conflicted
+++ resolved
@@ -60,13 +60,10 @@
 #if QT_CONFIG(winrt_btle_no_pairing)
 #include "qlowenergycontroller_winrt_new_p.h"
 #endif
-<<<<<<< HEAD
 #elif defined(QT_WIN_BLUETOOTH)
 #include "qlowenergycontroller_win_p.h"
-=======
 #elif defined(Q_OS_DARWIN)
 #include "qlowenergycontroller_darwin_p.h"
->>>>>>> f2f9da65
 #else
 #include "qlowenergycontroller_p.h"
 #endif
@@ -331,15 +328,12 @@
     qCDebug(QT_BT_WINRT) << "Using pre 15063 low energy controller";
     return new QLowEnergyControllerPrivateWinRT();
 #endif
-<<<<<<< HEAD
 #elif defined(QT_WIN_BLUETOOTH)
     Q_UNUSED(role);
     return new QLowEnergyControllerPrivateWin32();
-=======
 #elif defined(Q_OS_DARWIN)
     Q_UNUSED(role)
     return new QLowEnergyControllerPrivateDarwin();
->>>>>>> f2f9da65
 #else
     Q_UNUSED(role);
     return new QLowEnergyControllerPrivateCommon();
