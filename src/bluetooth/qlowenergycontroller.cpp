/****************************************************************************
**
** Copyright (C) 2015 The Qt Company Ltd.
** Contact: http://www.qt.io/licensing/
**
** This file is part of the QtBluetooth module of the Qt Toolkit.
**
** $QT_BEGIN_LICENSE:LGPL21$
** Commercial License Usage
** Licensees holding valid commercial Qt licenses may use this file in
** accordance with the commercial license agreement provided with the
** Software or, alternatively, in accordance with the terms contained in
** a written agreement between you and The Qt Company. For licensing terms
** and conditions see http://www.qt.io/terms-conditions. For further
** information use the contact form at http://www.qt.io/contact-us.
**
** GNU Lesser General Public License Usage
** Alternatively, this file may be used under the terms of the GNU Lesser
** General Public License version 2.1 or version 3 as published by the Free
** Software Foundation and appearing in the file LICENSE.LGPLv21 and
** LICENSE.LGPLv3 included in the packaging of this file. Please review the
** following information to ensure the GNU Lesser General Public License
** requirements will be met: https://www.gnu.org/licenses/lgpl.html and
** http://www.gnu.org/licenses/old-licenses/lgpl-2.1.html.
**
** As a special exception, The Qt Company gives you certain additional
** rights. These rights are described in The Qt Company LGPL Exception
** version 1.1, included in the file LGPL_EXCEPTION.txt in this package.
**
** $QT_END_LICENSE$
**
****************************************************************************/

#include "qlowenergycontroller.h"
#include "qlowenergycontroller_p.h"

#include "qlowenergycharacteristicdata.h"
#include "qlowenergydescriptordata.h"
#include "qlowenergyservicedata.h"

#include <QtBluetooth/QBluetoothLocalDevice>
#include <QtCore/QLoggingCategory>

#include <algorithm>

QT_BEGIN_NAMESPACE

Q_DECLARE_LOGGING_CATEGORY(QT_BT)

/*!
    \class QLowEnergyController
    \inmodule QtBluetooth
    \brief The QLowEnergyController class provides access to Bluetooth
    Low Energy Devices.

    \since 5.4

    QLowEnergyController acts as the entry point for Bluetooth Low Energy
    development.

    Bluetooth Low Energy defines two types of devices; the peripheral and
    the central. Each role performs a different task. The peripheral device
    provides data which is utilized by central devices. An example might be a
    humidity sensor which measures the moisture in a winter garden. A device
    such as a mobile phone might read the sensor's value and display it to the user
    in the greater context of all sensors in the same environment. In this case
    the sensor is the peripheral device and the mobile phone acts as the
    central device.

    A controller in the central role is created via the \l createCentral() factory method.
    Such an object essentially acts as a placeholder towards a remote Low Energy peripheral
    device, enabling features such as service discovery and state tracking.

    After having created a controller object in the central role, the first step is to establish
    a connection via \l connectToDevice().
    Once the connection has been established, the controller's \l state()
    changes to \l QLowEnergyController::ConnectedState and the \l connected()
    signal is emitted. It is important to mention that some platforms such as
    a BlueZ based Linux cannot maintain two connected instances of
    \l QLowEnergyController to the same remote device. In such cases the second
    call to \l connectToDevice() may fail. This limitation may disappear at some
    stage in the future. The \l disconnectFromDevice() function is used to break
    the existing connection.

    The second step after establishing the connection is to discover the services
    offered by the remote peripheral device. This process is started via
    \l discoverServices() and has finished once the \l discoveryFinished() signal
    has been emitted. The discovered services can be enumerated via
    \l services().

    The last step is to create service objects. The \l createServiceObject()
    function acts as factory for each service object and expects the service
    UUID as parameter. The calling context should take ownership of the returned
    \l QLowEnergyService instance.

    Any \l QLowEnergyService, \l QLowEnergyCharacteristic or
    \l QLowEnergyDescriptor instance which is later created from this controller's
    connection becomes invalid as soon as the controller disconnects from the
    remote Bluetooth Low Energy device.

    A controller in the peripheral role is created via the \l createPeripheral() factory method.
    Such an object acts as a peripheral device itself, enabling features such as advertising
    services and allowing clients to get notified about changes to characteristic values.

    After having created a controller object in the peripheral role, the first step is to
    populate the set of GATT services offered to client devices via calls to \l addService().
    Afterwards, one would call \l startAdvertising() to let the device broadcast some data
    and, depending on the type of advertising being done, also listen for incoming connections
    from GATT clients.

    \sa QLowEnergyService, QLowEnergyCharacteristic, QLowEnergyDescriptor
    \sa QLowEnergyAdvertisingParameters, QLowEnergyAdvertisingData
*/

/*!
    \enum QLowEnergyController::Error

    Indicates all possible error conditions found during the controller's
    existence.

    \value NoError                      No error has occurred.
    \value UnknownError                 An unknown error has occurred.
    \value UnknownRemoteDeviceError     The remote Bluetooth Low Energy device with the address passed to
                                        the constructor of this class cannot be found.
    \value NetworkError                 The attempt to read from or write to the
                                        remote device failed.
    \value InvalidBluetoothAdapterError The local Bluetooth device with the address passed to
                                        the constructor of this class cannot be found or
                                        there is no local Bluetooth device.
    \value ConnectionError              The attempt to connect to the remote device failed.
                                        This value was introduced by Qt 5.5.
    \value AdvertisingError             The attempt to start advertising failed.
                                        This value was introduced by Qt 5.7.
*/

/*!
    \enum QLowEnergyController::ControllerState

    Indicates the state of the controller object.

    \value UnconnectedState   The controller is not connected to a remote device.
    \value ConnectingState    The controller is attempting to connect to a remote device.
    \value ConnectedState     The controller is connected to a remote device.
    \value DiscoveringState   The controller is retrieving the list of services offered
                              by the remote device.
    \value DiscoveredState    The controller has discovered all services offered by the
                              remote device.
    \value ClosingState       The controller is about to be disconnected from the remote device.
    \value AdvertisingState   The controller is currently advertising data.
*/

/*!
    \enum QLowEnergyController::RemoteAddressType

    Indicates what type of Bluetooth address the remote device uses.

    \value PublicAddress The remote device uses a public Bluetooth address.
    \value RandomAddress A random address is a Bluetooth Low Energy security feature.
                         Peripherals using such addresses may frequently change their
                         Bluetooth address. This information is needed when trying to
                         connect to a peripheral.
 */

/*!
    \enum QLowEnergyController::Role

    Indicates the role of the controller object.

    \value CentralRole
       The controller acts as a client interacting with a remote device which is in the peripheral
       role. The controller can initiate connections, discover services and
       read and write characteristics.
    \value PeripheralRole
       The controller can be used to advertise services and handle incoming
       connections and client requests, acting as a GATT server. A remote device connected to
       the controller is in the central role.

   \sa QLowEnergyController::createCentral()
   \sa QLowEnergyController::createPeripheral()
   \since 5.7
   \note The peripheral role is currently only supported on Linux.
 */


/*!
    \fn void QLowEnergyController::connected()

    This signal is emitted when the controller successfully connects to the remote
    Low Energy device (if the controller is in the \l CentralRole) or if a remote Low Energy
    device connected to the controller (if the controller is in the \l PeripheralRole).
*/

/*!
    \fn void QLowEnergyController::disconnected()

    This signal is emitted when the controller disconnects from the remote
    Low Energy device or vice versa.
*/

/*!
    \fn void QLowEnergyController::stateChanged(ControllerState state)

    This signal is emitted when the controller's state changes. The new
    \a state can also be retrieved via \l state().

    \sa state()
*/

/*!
    \fn void QLowEnergyController::error(QLowEnergyController::Error newError)

    This signal is emitted when an error occurs.
    The \a newError parameter describes the error that occurred.

    \sa error(), errorString()
*/

/*!
    \fn void QLowEnergyController::serviceDiscovered(const QBluetoothUuid &newService)

    This signal is emitted each time a new service is discovered. The
    \a newService parameter contains the UUID of the found service.

    This signal can only be emitted if the controller is in the \c CentralRole.

    \sa discoverServices(), discoveryFinished()
*/

/*!
    \fn void QLowEnergyController::discoveryFinished()

    This signal is emitted when the running service discovery finishes.
    The signal is not emitted if the discovery process finishes with
    an error.

    This signal can only be emitted if the controller is in the \l CentralRole.

    \sa discoverServices(), error()
*/

void registerQLowEnergyControllerMetaType()
{
    static bool initDone = false;
    if (!initDone) {
        qRegisterMetaType<QLowEnergyController::ControllerState>();
        qRegisterMetaType<QLowEnergyController::Error>();
        initDone = true;
    }
}


void QLowEnergyControllerPrivate::setError(
        QLowEnergyController::Error newError)
{
    Q_Q(QLowEnergyController);
    error = newError;

    switch (newError) {
    case QLowEnergyController::UnknownRemoteDeviceError:
        errorString = QLowEnergyController::tr("Remote device cannot be found");
        break;
    case QLowEnergyController::InvalidBluetoothAdapterError:
        errorString = QLowEnergyController::tr("Cannot find local adapter");
        break;
    case QLowEnergyController::NetworkError:
        errorString = QLowEnergyController::tr("Error occurred during connection I/O");
        break;
    case QLowEnergyController::ConnectionError:
        errorString = QLowEnergyController::tr("Error occurred trying to connect to remote device.");
        break;
<<<<<<< HEAD
    case QLowEnergyController::AdvertisingError:
        errorString = QLowEnergyController::tr("Error occurred trying to start advertising");
        break;
=======
    case QLowEnergyController::NoError:
        return;
    default:
>>>>>>> a3cf9d99
    case QLowEnergyController::UnknownError:
        errorString = QLowEnergyController::tr("Unknown Error");
        break;
    case QLowEnergyController::NoError:
        return;
    }

    emit q->error(newError);
}

bool QLowEnergyControllerPrivate::isValidLocalAdapter()
{
    if (localAdapter.isNull())
        return false;

    const QList<QBluetoothHostInfo> foundAdapters = QBluetoothLocalDevice::allDevices();
    bool adapterFound = false;

    foreach (const QBluetoothHostInfo &info, foundAdapters) {
        if (info.address() == localAdapter) {
            adapterFound = true;
            break;
        }
    }

    return adapterFound;
}

void QLowEnergyControllerPrivate::setState(
        QLowEnergyController::ControllerState newState)
{
    Q_Q(QLowEnergyController);
    if (state == newState)
        return;

    state = newState;
    if (state == QLowEnergyController::UnconnectedState
            && role == QLowEnergyController::PeripheralRole) {
        remoteDevice.clear();
    }
    emit q->stateChanged(state);
}

void QLowEnergyControllerPrivate::invalidateServices()
{
    foreach (const QSharedPointer<QLowEnergyServicePrivate> service, serviceList.values()) {
        service->setController(0);
        service->setState(QLowEnergyService::InvalidService);
    }

    serviceList.clear();
}

QSharedPointer<QLowEnergyServicePrivate> QLowEnergyControllerPrivate::serviceForHandle(
        QLowEnergyHandle handle)
{
    foreach (QSharedPointer<QLowEnergyServicePrivate> service, serviceList.values())
        if (service->startHandle <= handle && handle <= service->endHandle)
            return service;

    return QSharedPointer<QLowEnergyServicePrivate>();
}

/*!
    Returns a valid characteristic if the given handle is the
    handle of the characteristic itself or one of its descriptors
 */
QLowEnergyCharacteristic QLowEnergyControllerPrivate::characteristicForHandle(
        QLowEnergyHandle handle)
{
    QSharedPointer<QLowEnergyServicePrivate> service = serviceForHandle(handle);
    if (service.isNull())
        return QLowEnergyCharacteristic();

    if (service->characteristicList.isEmpty())
        return QLowEnergyCharacteristic();

    // check whether it is the handle of a characteristic header
    if (service->characteristicList.contains(handle))
        return QLowEnergyCharacteristic(service, handle);

    // check whether it is the handle of the characteristic value or its descriptors
    QList<QLowEnergyHandle> charHandles = service->characteristicList.keys();
    std::sort(charHandles.begin(), charHandles.end());
    for (int i = charHandles.size() - 1; i >= 0; i--) {
        if (charHandles.at(i) > handle)
            continue;

        return QLowEnergyCharacteristic(service, charHandles.at(i));
    }

    return QLowEnergyCharacteristic();
}

/*!
    Returns a valid descriptor if \a handle belongs to a descriptor;
    otherwise an invalid one.
 */
QLowEnergyDescriptor QLowEnergyControllerPrivate::descriptorForHandle(
        QLowEnergyHandle handle)
{
    const QLowEnergyCharacteristic matchingChar = characteristicForHandle(handle);
    if (!matchingChar.isValid())
        return QLowEnergyDescriptor();

    const QLowEnergyServicePrivate::CharData charData = matchingChar.
            d_ptr->characteristicList[matchingChar.attributeHandle()];

    if (charData.descriptorList.contains(handle))
        return QLowEnergyDescriptor(matchingChar.d_ptr, matchingChar.attributeHandle(),
                                    handle);

    return QLowEnergyDescriptor();
}

/*!
    Returns the length of the updated characteristic value.
 */
quint16 QLowEnergyControllerPrivate::updateValueOfCharacteristic(
        QLowEnergyHandle charHandle,const QByteArray &value, bool appendValue)
{
    QSharedPointer<QLowEnergyServicePrivate> service = serviceForHandle(charHandle);
    if (!service.isNull()) {
        CharacteristicDataMap::iterator charIt = service->characteristicList.find(charHandle);
        if (charIt != service->characteristicList.end()) {
            QLowEnergyServicePrivate::CharData &charDetails = charIt.value();

            if (appendValue)
                charDetails.value += value;
            else
                charDetails.value = value;

            return charDetails.value.size();
        }
    }

    return 0;
}

/*!
    Returns the length of the updated descriptor value.
 */
quint16 QLowEnergyControllerPrivate::updateValueOfDescriptor(
        QLowEnergyHandle charHandle, QLowEnergyHandle descriptorHandle,
        const QByteArray &value, bool appendValue)
{
    QSharedPointer<QLowEnergyServicePrivate> service = serviceForHandle(charHandle);
    if (!service.isNull()) {
        CharacteristicDataMap::iterator charIt = service->characteristicList.find(charHandle);
        if (charIt != service->characteristicList.end()) {
            QLowEnergyServicePrivate::CharData &charDetails = charIt.value();

            DescriptorDataMap::iterator descIt = charDetails.descriptorList.find(descriptorHandle);
            if (descIt != charDetails.descriptorList.end()) {
                QLowEnergyServicePrivate::DescData &descDetails = descIt.value();

                if (appendValue)
                    descDetails.value += value;
                else
                    descDetails.value = value;

                return descDetails.value.size();
            }
        }
    }

    return 0;
}

/*!
    Constructs a new instance of this class with \a parent.

    The \a remoteDevice must contain the address of the
    remote Bluetooth Low Energy device to which this object
    should attempt to connect later on.

    The controller uses the local default Bluetooth adapter for
    the connection management.

    \obsolete
 */
QLowEnergyController::QLowEnergyController(
                            const QBluetoothAddress &remoteDevice,
                            QObject *parent)
    : QObject(parent), d_ptr(new QLowEnergyControllerPrivate())
{
    Q_D(QLowEnergyController);
    d->q_ptr = this;
    d->role = CentralRole;
    d->remoteDevice = remoteDevice;
    d->localAdapter = QBluetoothLocalDevice().address();
    d->addressType = QLowEnergyController::PublicAddress;
}

/*!
    Constructs a new instance of this class with \a parent.

    The \a remoteDeviceInfo must contain the details of the
    remote Bluetooth Low Energy device to which this object
    should attempt to connect later on.

    The controller uses the local default Bluetooth adapter for
    the connection management.

    \since 5.5
    \obsolete
*/
QLowEnergyController::QLowEnergyController(
                            const QBluetoothDeviceInfo &remoteDeviceInfo,
                            QObject *parent)
    : QObject(parent), d_ptr(new QLowEnergyControllerPrivate())
{
    Q_D(QLowEnergyController);
    d->q_ptr = this;
    d->role = CentralRole;
    d->remoteDevice = remoteDeviceInfo.address();
    d->localAdapter = QBluetoothLocalDevice().address();
    d->addressType = QLowEnergyController::PublicAddress;
    d->remoteName = remoteDeviceInfo.name();
}

/*!
    Constructs a new instance of this class with \a parent.

    The \a remoteDevice must contain the address of the
    remote Bluetooth Low Energy device to which this object
    should attempt to connect later on.

    The connection is established via \a localDevice. If \a localDevice
    is invalid, the local default device is automatically selected. If
    \a localDevice specifies a local device that is not a local Bluetooth
    adapter, \l error() is set to \l InvalidBluetoothAdapterError once
    \l connectToDevice() is called.

    \obsolete
 */
QLowEnergyController::QLowEnergyController(
                            const QBluetoothAddress &remoteDevice,
                            const QBluetoothAddress &localDevice,
                            QObject *parent)
    : QObject(parent), d_ptr(new QLowEnergyControllerPrivate())
{
    Q_D(QLowEnergyController);
    d->q_ptr = this;
    d->role = CentralRole;
    d->remoteDevice = remoteDevice;
    d->localAdapter = localDevice;
}

/*!
   Returns a new object of this class that is in the \l CentralRole.
   The \a remoteDevice refers to the device that a connection will be established to later.
 *
   The controller uses the local default Bluetooth adapter for the connection management.
   \sa QLowEnergyController::CentralRole
 */
QLowEnergyController *QLowEnergyController::createCentral(const QBluetoothDeviceInfo &remoteDevice,
                                                          QObject *parent)
{
    return new QLowEnergyController(remoteDevice, parent);
}


/*!
   Returns a new object of this class that is in the \l PeripheralRole.
   Typically, the next step is to call \l startAdvertising() on the returned object.
 *
   The controller uses the local default Bluetooth adapter for the connection management.
   \sa QLowEnergyController::PeripheralRole
 */
QLowEnergyController *QLowEnergyController::createPeripheral(QObject *parent)
{
    return new QLowEnergyController(parent);
}

QLowEnergyController::QLowEnergyController(QObject *parent)
    : QObject(parent), d_ptr(new QLowEnergyControllerPrivate())
{
    Q_D(QLowEnergyController);
    d->q_ptr = this;
    d->role = PeripheralRole;
    d->localAdapter = QBluetoothLocalDevice().address();
}

/*!
    Destroys the QLowEnergyController instance.
 */
QLowEnergyController::~QLowEnergyController()
{
    disconnectFromDevice(); //in case we were connected
    delete d_ptr;
}

/*!
  Returns the address of the local Bluetooth adapter being used for the
  communication.

  If this class instance was requested to use the default adapter
  but there was no default adapter when creating this
  class instance, the returned \l QBluetoothAddress will be null.

  \sa QBluetoothAddress::isNull()
 */
QBluetoothAddress QLowEnergyController::localAddress() const
{
    return d_ptr->localAdapter;
}

/*!
    Returns the address of the remote Bluetooth Low Energy device.

    For a controller in the \l CentralRole, this value will always be the one passed in when
    the controller object was created. For a controller in the \l PeripheralRole, this value
    is the address of the currently connected client device. In particular, this address will
    be invalid if the controller is not currently in the \l ConnectedState.
 */
QBluetoothAddress QLowEnergyController::remoteAddress() const
{
    return d_ptr->remoteDevice;
}

/*!
    Returns the name of the remote Bluetooth Low Energy device, if the controller is in the
    \l CentralRole. Otherwise the result is unspecified.

    \since 5.5
 */
QString QLowEnergyController::remoteName() const
{
    return d_ptr->remoteName;
}

/*!
    Returns the current state of the controller.

    \sa stateChanged()
 */
QLowEnergyController::ControllerState QLowEnergyController::state() const
{
    return d_ptr->state;
}

/*!
    Returns the type of \l remoteAddress(). By default, this value is initialized
    to \l PublicAddress.

    \sa setRemoteAddressType()
 */
QLowEnergyController::RemoteAddressType QLowEnergyController::remoteAddressType() const
{
    return d_ptr->addressType;
}

/*!
    Sets the remote address \a type. The type is required to connect
    to the remote Bluetooth Low Energy device.
 */
void QLowEnergyController::setRemoteAddressType(
                    QLowEnergyController::RemoteAddressType type)
{
    d_ptr->addressType = type;
}

/*!
    Connects to the remote Bluetooth Low Energy device.

    This function does nothing if the controller's \l state()
    is not equal to \l UnconnectedState. The \l connected() signal is emitted
    once the connection is successfully established.

    On Linux/BlueZ systems, it is not possible to connect to the same
    remote device using two instances of this class. The second call
    to this function may fail with an error. This limitation may
    be removed in future releases.

    \sa disconnectFromDevice()
 */
void QLowEnergyController::connectToDevice()
{
    Q_D(QLowEnergyController);

    if (!d->isValidLocalAdapter()) {
        d->setError(QLowEnergyController::InvalidBluetoothAdapterError);
        return;
    }

    if (state() != QLowEnergyController::UnconnectedState)
        return;

    d->connectToDevice();
}

/*!
    Disconnects from the remote device.

    Any \l QLowEnergyService, \l QLowEnergyCharacteristic or \l QLowEnergyDescriptor
    instance that resulted from the current connection is automatically invalidated.
    Once any of those objects become invalid they remain invalid even if this
    controller object reconnects.

    This function does nothing if the controller is in the \l UnconnectedState.

    \sa connectToDevice()
 */
void QLowEnergyController::disconnectFromDevice()
{
    Q_D(QLowEnergyController);

    if (state() == QLowEnergyController::UnconnectedState)
        return;

    d->invalidateServices();
    d->disconnectFromDevice();
}

/*!
    Initiates the service discovery process.

    The discovery progress is indicated via the \l serviceDiscovered() signal.
    The \l discoveryFinished() signal is emitted when the process has finished.

    If the controller instance is not connected or the controller has performed
    the service discovery already this function will do nothing.

    \note Some platforms internally cache the service list of a device
    which was discovered in the past. This can be problematic if the remote device
    changed its list of services or their inclusion tree. If this behavior is a
    problem, the best workaround is to temporarily turn Bluetooth off. This
    causes a reset of the cache data. Currently Android exhibits such a
    cache behavior.
 */
void QLowEnergyController::discoverServices()
{
    Q_D(QLowEnergyController);

    if (d->role != CentralRole) {
        qCWarning(QT_BT) << "Cannot discover services in peripheral role";
        return;
    }
    if (d->state != QLowEnergyController::ConnectedState)
        return;

    d->setState(QLowEnergyController::DiscoveringState);
    d->discoverServices();
}

/*!
    Returns the list of services offered by the remote device, if the controller is in
    the \l CentralRole. Otherwise, the result is unspecified.

    The list contains all primary and secondary services.

    \sa createServiceObject()
 */
QList<QBluetoothUuid> QLowEnergyController::services() const
{
    return d_ptr->serviceList.keys();
}

/*!
    Creates an instance of the service represented by \a serviceUuid.
    The \a serviceUuid parameter must have been obtained via
    \l services().

    The caller takes ownership of the returned pointer and may pass
    a \a parent parameter as default owner.

    This function returns a null pointer if no service with
    \a serviceUuid can be found on the remote device or the controller
    is disconnected.

    This function can return instances for secondary services
    too. The include relationships between services can be expressed
    via \l QLowEnergyService::includedServices().

    If this function is called multiple times using the same service UUID,
    the returned \l QLowEnergyService instances share their internal
    data. Therefore if one of the instances initiates the discovery
    of the service details, the other instances automatically
    transition into the discovery state too.

    \sa services()
 */
QLowEnergyService *QLowEnergyController::createServiceObject(
        const QBluetoothUuid &serviceUuid, QObject *parent)
{
    Q_D(QLowEnergyController);

    QLowEnergyService *service = Q_NULLPTR;

    ServiceDataMap::const_iterator it = d->serviceList.constFind(serviceUuid);
    if (it != d->serviceList.constEnd()) {
        const QSharedPointer<QLowEnergyServicePrivate> &serviceData = it.value();

        service = new QLowEnergyService(serviceData, parent);
    }

    return service;
}

/*!
   Starts advertising the data given in \a advertisingData and \a scanResponseData, using
   the parameters set in \a parameters. The controller has to be in the \l PeripheralRole.
   If \a parameters indicates that the advertisement should be connectable, then this function
   also starts listening for incoming client connections.

   Providing \a scanResponseData is not required, as it is not applicable for certain
   configurations of \c parameters.

   If this object is currently not in the \l UnconnectedState, nothing happens.
   \note Advertising will stop automatically once a client connects to the local device.
 */
void QLowEnergyController::startAdvertising(const QLowEnergyAdvertisingParameters &parameters,
                                            const QLowEnergyAdvertisingData &advertisingData,
                                            const QLowEnergyAdvertisingData &scanResponseData)
{
    Q_D(QLowEnergyController);
    if (role() != PeripheralRole) {
        qCWarning(QT_BT) << "Cannot start advertising in central role" << state();
        return;
    }
    if (state() != UnconnectedState) {
        qCWarning(QT_BT) << "Cannot start advertising in state" << state();
        return;
    }
    d->startAdvertising(parameters, advertisingData, scanResponseData);
}

/*!
   Stops advertising, if this object is currently in the advertising state.
 */
void QLowEnergyController::stopAdvertising()
{
    Q_D(QLowEnergyController);
    if (state() != AdvertisingState) {
        qCDebug(QT_BT) << "stopAdvertising called in state" << state();
        return;
    }
    d->stopAdvertising();
}

/*!
  Constructs and returns a \l QLowEnergyService object with \a parent from \a service.
  The controller must be in the \l PeripheralRole and in the \l UnconnectedState. The \a service
  object must be valid.
 */
QLowEnergyService *QLowEnergyController::addService(const QLowEnergyServiceData &service,
                                                    QObject *parent)
{
    if (role() != PeripheralRole) {
        qCWarning(QT_BT) << "Services can only be added in the peripheral role";
        return nullptr;
    }
    if (state() != UnconnectedState) {
        qCWarning(QT_BT) << "Services can only be added in unconnected state";
        return nullptr;
    }
    if (!service.isValid()) {
        qCWarning(QT_BT) << "Not adding invalid service";
        return nullptr;
    }

    // Spec says services "should" be grouped by uuid length (16-bit first, then 128-bit).
    // Since this is not mandatory, we ignore it here and let the caller take responsibility
    // for it.

    const auto servicePrivate = QSharedPointer<QLowEnergyServicePrivate>::create();
    servicePrivate->state = QLowEnergyService::LocalService;
    servicePrivate->setController(d_ptr);
    servicePrivate->uuid = service.uuid();
    servicePrivate->type = service.type() == QLowEnergyServiceData::ServiceTypePrimary
            ? QLowEnergyService::PrimaryService : QLowEnergyService::IncludedService;
    foreach (QLowEnergyService * const includedService, service.includedServices()) {
        servicePrivate->includedServices << includedService->serviceUuid();
        includedService->d_ptr->type |= QLowEnergyService::IncludedService;
    }

    // Spec v4.2, Vol 3, Part G, Section 3.
    const QLowEnergyHandle oldLastHandle = d_ptr->lastLocalHandle;
    servicePrivate->startHandle = ++d_ptr->lastLocalHandle; // Service declaration.
    d_ptr->lastLocalHandle += servicePrivate->includedServices.count(); // Include declarations.
    foreach (const QLowEnergyCharacteristicData &cd, service.characteristics()) {
        const QLowEnergyHandle declHandle = ++d_ptr->lastLocalHandle;
        QLowEnergyServicePrivate::CharData charData;
        charData.valueHandle = ++d_ptr->lastLocalHandle;
        charData.uuid = cd.uuid();
        charData.properties = cd.properties();
        charData.value = cd.value();
        foreach (const QLowEnergyDescriptorData &dd, cd.descriptors()) {
            QLowEnergyServicePrivate::DescData descData;
            descData.uuid = dd.uuid();
            descData.value = dd.value();
            charData.descriptorList.insert(++d_ptr->lastLocalHandle, descData);
        }
        servicePrivate->characteristicList.insert(declHandle, charData);
    }
    servicePrivate->endHandle = d_ptr->lastLocalHandle;
    const bool handleOverflow = d_ptr->lastLocalHandle <= oldLastHandle;
    if (handleOverflow) {
        qCWarning(QT_BT) << "Not enough attribute handles left to create this service";
        d_ptr->lastLocalHandle = oldLastHandle;
        return nullptr;
    }

    d_ptr->localServices.insert(servicePrivate->uuid, servicePrivate);
    d_ptr->addToGenericAttributeList(service, servicePrivate->startHandle);
    return new QLowEnergyService(servicePrivate, parent);
}

/*!
    Returns the last occurred error or \l NoError.
*/
QLowEnergyController::Error QLowEnergyController::error() const
{
    return d_ptr->error;
}

/*!
    Returns a textual representation of the last occurred error.
    The string is translated.
*/
QString QLowEnergyController::errorString() const
{
    return d_ptr->errorString;
}

/*!
   Returns the role that this controller object is in.
 */
QLowEnergyController::Role QLowEnergyController::role() const
{
    return d_ptr->role;
}

QT_END_NAMESPACE<|MERGE_RESOLUTION|>--- conflicted
+++ resolved
@@ -268,20 +268,15 @@
     case QLowEnergyController::ConnectionError:
         errorString = QLowEnergyController::tr("Error occurred trying to connect to remote device.");
         break;
-<<<<<<< HEAD
     case QLowEnergyController::AdvertisingError:
         errorString = QLowEnergyController::tr("Error occurred trying to start advertising");
         break;
-=======
     case QLowEnergyController::NoError:
         return;
     default:
->>>>>>> a3cf9d99
     case QLowEnergyController::UnknownError:
         errorString = QLowEnergyController::tr("Unknown Error");
         break;
-    case QLowEnergyController::NoError:
-        return;
     }
 
     emit q->error(newError);
