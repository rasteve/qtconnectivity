--- conflicted
+++ resolved
@@ -21,7 +21,6 @@
            bluez/obex_agent_p.h \
            bluez/obex_transfer_p.h \
            bluez/obex_manager_p.h \
-<<<<<<< HEAD
            bluez/bluez5_helper_p.h \
            bluez/objectmanager_p.h \
            bluez/properties_p.h \
@@ -30,11 +29,8 @@
            bluez/profile1_p.h \
            bluez/obex_client1_bluez5_p.h \
            bluez/obex_objectpush1_bluez5_p.h \
-           bluez/obex_transfer1_bluez5_p.h
-=======
-           bluez_data_p.h
->>>>>>> 0d7c0661
-
+           bluez/obex_transfer1_bluez5_p.h \
+           bluez/bluez_data_p.h
 
 SOURCES += bluez/manager.cpp \
            bluez/adapter.cpp \
