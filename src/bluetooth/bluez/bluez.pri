linux-*: {
    # bluetooth.h is not standards compliant
    contains(QMAKE_CXXFLAGS, -std=c++0x) {
        QMAKE_CXXFLAGS -= -std=c++0x
        QMAKE_CXXFLAGS += -std=gnu++0x
        CONFIG -= c++11
    }
    c++11 {
        CONFIG -= c++11
        QMAKE_CXXFLAGS += -std=gnu++0x
    }
}

HEADERS += bluez/manager_p.h \
           bluez/adapter_p.h \
           bluez/device_p.h \
           bluez/service_p.h \
           bluez/agent_p.h \
           bluez/servicemap_p.h \
           bluez/obex_client_p.h \
           bluez/obex_agent_p.h \
           bluez/obex_transfer_p.h \
           bluez/obex_manager_p.h \
<<<<<<< HEAD
           bluez/characteristic_p.h
=======
           bluez/bluez5_helper_p.h \
           bluez/objectmanager_p.h \
           bluez/properties_p.h \
           bluez/adapter1_bluez5_p.h \
           bluez/device1_bluez5_p.h
>>>>>>> 552f1a16


SOURCES += bluez/manager.cpp \
           bluez/adapter.cpp \
           bluez/agent.cpp \
           bluez/device.cpp \
           bluez/service.cpp \
           bluez/servicemap.cpp \
           bluez/obex_client.cpp \
           bluez/obex_agent.cpp \
           bluez/obex_transfer.cpp \
           bluez/obex_manager.cpp \
<<<<<<< HEAD
           bluez/characteristic.cpp
=======
           bluez/objectmanager.cpp \
           bluez/properties.cpp \
           bluez/adapter1_bluez5.cpp \
           bluez/device1_bluez5.cpp \
           bluez/bluez5_helper.cpp
>>>>>>> 552f1a16
<|MERGE_RESOLUTION|>--- conflicted
+++ resolved
@@ -21,15 +21,12 @@
            bluez/obex_agent_p.h \
            bluez/obex_transfer_p.h \
            bluez/obex_manager_p.h \
-<<<<<<< HEAD
-           bluez/characteristic_p.h
-=======
+           bluez/characteristic_p.h \
            bluez/bluez5_helper_p.h \
            bluez/objectmanager_p.h \
            bluez/properties_p.h \
            bluez/adapter1_bluez5_p.h \
            bluez/device1_bluez5_p.h
->>>>>>> 552f1a16
 
 
 SOURCES += bluez/manager.cpp \
@@ -42,12 +39,9 @@
            bluez/obex_agent.cpp \
            bluez/obex_transfer.cpp \
            bluez/obex_manager.cpp \
-<<<<<<< HEAD
-           bluez/characteristic.cpp
-=======
+           bluez/characteristic.cpp \
            bluez/objectmanager.cpp \
            bluez/properties.cpp \
            bluez/adapter1_bluez5.cpp \
            bluez/device1_bluez5.cpp \
-           bluez/bluez5_helper.cpp
->>>>>>> 552f1a16
+           bluez/bluez5_helper.cpp