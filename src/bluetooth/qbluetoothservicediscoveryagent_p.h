--- conflicted
+++ resolved
@@ -72,13 +72,12 @@
 QT_END_NAMESPACE
 #endif
 
-<<<<<<< HEAD
 #ifdef QT_WIN_BLUETOOTH
 #include <QFutureWatcher>
-=======
+#endif
+
 #ifdef QT_WINRT_BLUETOOTH
 class QWinRTBluetoothServiceDiscoveryWorker;
->>>>>>> 6b3640d2
 #endif
 
 QT_BEGIN_NAMESPACE
@@ -204,7 +203,6 @@
     QMap<QBluetoothAddress,QPair<QBluetoothDeviceInfo,QList<QBluetoothUuid> > > sdpCache;
 #endif
 
-<<<<<<< HEAD
 #ifdef QT_WIN_BLUETOOTH
 private:
     int systemError;
@@ -214,7 +212,8 @@
     QFutureWatcher<QBluetoothServiceInfo> *searchWatcher;
 
     Qt::HANDLE hSearch;
-=======
+#endif
+
 #ifdef QT_WINRT_BLUETOOTH
 private slots:
     void processFoundService(quint64 deviceAddress, const QBluetoothServiceInfo &info);
@@ -224,7 +223,6 @@
 
 private:
     QPointer<QWinRTBluetoothServiceDiscoveryWorker> worker;
->>>>>>> 6b3640d2
 #endif
 
 protected:
