/****************************************************************************
**
** Copyright (C) 2013 Digia Plc and/or its subsidiary(-ies).
** Contact: http://www.qt-project.org/legal
**
** This file is part of the QtBluetooth module of the Qt Toolkit.
**
** $QT_BEGIN_LICENSE:LGPL$
** Commercial License Usage
** Licensees holding valid commercial Qt licenses may use this file in
** accordance with the commercial license agreement provided with the
** Software or, alternatively, in accordance with the terms contained in
** a written agreement between you and Digia.  For licensing terms and
** conditions see http://qt.digia.com/licensing.  For further information
** use the contact form at http://qt.digia.com/contact-us.
**
** GNU Lesser General Public License Usage
** Alternatively, this file may be used under the terms of the GNU Lesser
** General Public License version 2.1 as published by the Free Software
** Foundation and appearing in the file LICENSE.LGPL included in the
** packaging of this file.  Please review the following information to
** ensure the GNU Lesser General Public License version 2.1 requirements
** will be met: http://www.gnu.org/licenses/old-licenses/lgpl-2.1.html.
**
** In addition, as a special exception, Digia gives you certain additional
** rights.  These rights are described in the Digia Qt LGPL Exception
** version 1.1, included in the file LGPL_EXCEPTION.txt in this package.
**
** GNU General Public License Usage
** Alternatively, this file may be used under the terms of the GNU
** General Public License version 3.0 as published by the Free Software
** Foundation and appearing in the file LICENSE.GPL included in the
** packaging of this file.  Please review the following information to
** ensure the GNU General Public License version 3.0 requirements will be
** met: http://www.gnu.org/copyleft/gpl.html.
**
**
** $QT_END_LICENSE$
**
****************************************************************************/

#ifndef QBLUETOOTHSERVICEDISCOVERYAGENT_P_H
#define QBLUETOOTHSERVICEDISCOVERYAGENT_P_H

#include "qbluetoothaddress.h"
#include "qbluetoothdeviceinfo.h"
#include "qbluetoothserviceinfo.h"
#include "qbluetoothservicediscoveryagent.h"
#include "qlowenergyserviceinfo.h"

#include <QStack>
#include <QStringList>

#ifdef QT_BLUEZ_BLUETOOTH
class OrgBluezManagerInterface;
class OrgBluezAdapterInterface;
class OrgBluezDeviceInterface;
class OrgBluezCharacteristicInterface;
QT_BEGIN_NAMESPACE
class QDBusPendingCallWatcher;
class QXmlStreamReader;
QT_END_NAMESPACE
#endif

#ifdef QT_QNX_BLUETOOTH
#include "qnx/ppshelpers_p.h"
#include <fcntl.h>
#include <unistd.h>
#include <QTimer>
#include <btapi/btdevice.h>
#endif

QT_BEGIN_NAMESPACE

class QBluetoothDeviceDiscoveryAgent;
#ifdef QT_ANDROID_BLUETOOTH
class ServiceDiscoveryBroadcastReceiver;
class LocalDeviceBroadcastReceiver;
#include <QtAndroidExtras/QAndroidJniObject>
#include <QtBluetooth/QBluetoothLocalDevice>
#endif

class QBluetoothServiceDiscoveryAgentPrivate
#ifdef QT_QNX_BLUETOOTH
: public QObject
{
    Q_OBJECT
#else
{
#endif
    Q_DECLARE_PUBLIC(QBluetoothServiceDiscoveryAgent)

public:
    enum DiscoveryState {
        Inactive,
        DeviceDiscovery,
        ServiceDiscovery,
    };

    QBluetoothServiceDiscoveryAgentPrivate(const QBluetoothAddress &deviceAdapter);
    ~QBluetoothServiceDiscoveryAgentPrivate();

    void startDeviceDiscovery();
    void stopDeviceDiscovery();
    void startServiceDiscovery();
    void stopServiceDiscovery();

    void setDiscoveryState(DiscoveryState s) { state = s; }
    inline DiscoveryState discoveryState() { return state; }

    void setDiscoveryMode(QBluetoothServiceDiscoveryAgent::DiscoveryMode m) { mode = m; }
    QBluetoothServiceDiscoveryAgent::DiscoveryMode DiscoveryMode() { return mode; }

    void _q_deviceDiscoveryFinished();
    void _q_deviceDiscovered(const QBluetoothDeviceInfo &info);
    void _q_serviceDiscoveryFinished();
    void _q_deviceDiscoveryError(QBluetoothDeviceDiscoveryAgent::Error);
#ifdef QT_BLUEZ_BLUETOOTH
    void _q_discoveredServices(QDBusPendingCallWatcher *watcher);
    void _q_createdDevice(QDBusPendingCallWatcher *watcher);
    //Slots below are used for discovering Bluetooth Low Energy devices. It will be used with Bluez 5.x version.
    /*
    void _g_discoveredGattService();
    void _q_discoverGattCharacteristics(QDBusPendingCallWatcher *watcher);
    void _q_discoveredGattCharacteristic(QDBusPendingCallWatcher *watcher);
    */
#endif
#ifdef QT_ANDROID_BLUETOOTH
    void _q_processFetchedUuids(const QBluetoothAddress &address, const QList<QBluetoothUuid> &uuids);

    void populateDiscoveredServices(const QBluetoothDeviceInfo &remoteDevice,
                                    const QList<QBluetoothUuid> &uuids);
    void _q_fetchUuidsTimeout();
    void _q_hostModeStateChanged(QBluetoothLocalDevice::HostMode state);
#endif

private:
    void start(const QBluetoothAddress &address);
    void stop();

#ifdef QT_BLUEZ_BLUETOOTH
    QVariant readAttributeValue(QXmlStreamReader &xml);
#endif

#ifdef QT_QNX_BLUETOOTH
private Q_SLOTS:
    void remoteDevicesChanged(int fd);
    void controlReply(ppsResult result);
    void controlEvent(ppsResult result);
    void queryTimeout();
#ifdef QT_QNX_BT_BLUETOOTH
    static void deviceServicesDiscoveryCallback(bt_sdp_list_t *, void *, uint8_t);
#endif

private:
    int m_rdfd;
    QSocketNotifier *rdNotifier;
    QTimer m_queryTimer;
    bool m_btInitialized;
    bool m_serviceScanDone;
#endif

public:
    QBluetoothServiceDiscoveryAgent::Error error;
    QString errorString;
    QBluetoothAddress deviceAddress;
    QList<QBluetoothServiceInfo> discoveredServices;
    QList<QBluetoothDeviceInfo> discoveredDevices;
    QBluetoothAddress m_deviceAdapterAddress;

private:
    DiscoveryState state;
    QList<QBluetoothUuid> uuidFilter;

    QBluetoothDeviceDiscoveryAgent *deviceDiscoveryAgent;

    QBluetoothServiceDiscoveryAgent::DiscoveryMode mode;

    bool singleDevice;
#ifdef QT_BLUEZ_BLUETOOTH
    OrgBluezManagerInterface *manager;
    OrgBluezAdapterInterface *adapter;
    OrgBluezDeviceInterface *device;
<<<<<<< HEAD
    QBluetoothAddress m_deviceAdapterAddress;
    //Varibles below are used for discovering Bluetooth Low Energy devices
    OrgBluezCharacteristicInterface *characteristic;
    QStringList gattServices;
    QStringList gattCharacteristics;
    QLowEnergyCharacteristicInfo gattCharacteristic;
=======
#endif

#ifdef QT_ANDROID_BLUETOOTH
    ServiceDiscoveryBroadcastReceiver *receiver;
    LocalDeviceBroadcastReceiver *localDeviceReceiver;

    QAndroidJniObject btAdapter;
    QMap<QBluetoothAddress,QPair<QBluetoothDeviceInfo,QList<QBluetoothUuid> > > sdpCache;
>>>>>>> b4bde05d
#endif

protected:
    QBluetoothServiceDiscoveryAgent *q_ptr;
};

QT_END_NAMESPACE

#endif<|MERGE_RESOLUTION|>--- conflicted
+++ resolved
@@ -181,14 +181,11 @@
     OrgBluezManagerInterface *manager;
     OrgBluezAdapterInterface *adapter;
     OrgBluezDeviceInterface *device;
-<<<<<<< HEAD
-    QBluetoothAddress m_deviceAdapterAddress;
-    //Varibles below are used for discovering Bluetooth Low Energy devices
+    // variables below are used for discovering Bluetooth Low Energy devices
     OrgBluezCharacteristicInterface *characteristic;
     QStringList gattServices;
     QStringList gattCharacteristics;
     QLowEnergyCharacteristicInfo gattCharacteristic;
-=======
 #endif
 
 #ifdef QT_ANDROID_BLUETOOTH
@@ -197,7 +194,6 @@
 
     QAndroidJniObject btAdapter;
     QMap<QBluetoothAddress,QPair<QBluetoothDeviceInfo,QList<QBluetoothUuid> > > sdpCache;
->>>>>>> b4bde05d
 #endif
 
 protected:
