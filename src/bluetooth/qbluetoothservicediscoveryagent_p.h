--- conflicted
+++ resolved
@@ -55,11 +55,9 @@
 class OrgBluezManagerInterface;
 class OrgBluezAdapterInterface;
 class OrgBluezDeviceInterface;
-<<<<<<< HEAD
 class OrgBluezCharacteristicInterface;
-=======
 class OrgFreedesktopDBusObjectManagerInterface;
->>>>>>> 552f1a16
+
 QT_BEGIN_NAMESPACE
 class QDBusPendingCallWatcher;
 class QXmlStreamReader;
@@ -122,18 +120,15 @@
 #ifdef QT_BLUEZ_BLUETOOTH
     void _q_discoveredServices(QDBusPendingCallWatcher *watcher);
     void _q_createdDevice(QDBusPendingCallWatcher *watcher);
-<<<<<<< HEAD
     //Slots below are used for discovering Bluetooth Low Energy devices. It will be used with Bluez 5.x version.
     /*
     void _g_discoveredGattService();
     void _q_discoverGattCharacteristics(QDBusPendingCallWatcher *watcher);
     void _q_discoveredGattCharacteristic(QDBusPendingCallWatcher *watcher);
     */
-=======
     void _q_finishSdpScan(QBluetoothServiceDiscoveryAgent::Error errorCode,
                           const QString &errorDescription,
                           const QStringList &xmlRecords);
->>>>>>> 552f1a16
 #endif
 #ifdef QT_ANDROID_BLUETOOTH
     void _q_processFetchedUuids(const QBluetoothAddress &address, const QList<QBluetoothUuid> &uuids);
@@ -154,7 +149,7 @@
     void runSdpScan(const QBluetoothAddress &remoteAddress,
                     const QBluetoothAddress localAddress);
     QVariant readAttributeValue(QXmlStreamReader &xml);
-    QBluetoothServiceInfo parseServiceXml(const QString& xml);
+    QBluetoothServiceInfo parseServiceXml(const QString& xml, bool *isBtleService);
     void performMinimalServiceDiscovery(const QBluetoothAddress &deviceAddress);
 #endif
 
