--- conflicted
+++ resolved
@@ -223,8 +223,7 @@
     void descriptorWritten(int descHandle, const QByteArray &data,
                            QLowEnergyService::ServiceError errorCode);
     void characteristicChanged(int charHandle, const QByteArray &data);
-<<<<<<< HEAD
-
+    void serviceError(int attributeHandle, QLowEnergyService::ServiceError errorCode);
 #elif defined(Q_OS_WIN32)
 private slots:
     void primaryServicesDiscoveryCompleted();
@@ -235,9 +234,6 @@
 
     HANDLE hRemoteDevice;
     QFutureWatcher<WinLowEnergyBluetooth::ServicesDiscoveryResult> *primaryServicesDiscoveryWatcher;
-=======
-    void serviceError(int attributeHandle, QLowEnergyService::ServiceError errorCode);
->>>>>>> 9e70578b
 #endif
 private:
     QLowEnergyController *q_ptr;
