--- conflicted
+++ resolved
@@ -444,20 +444,19 @@
     void characteristicChanged(int charHandle, const QByteArray &data);
     void serverCharacteristicChanged(const QAndroidJniObject &jniChar, const QByteArray &newValue);
     void serviceError(int attributeHandle, QLowEnergyService::ServiceError errorCode);
-<<<<<<< HEAD
+    void advertisementError(int errorCode);
+
+private:
+    void peripheralConnectionUpdated(QLowEnergyController::ControllerState newState,
+                           QLowEnergyController::Error errorCode);
+    void centralConnectionUpdated(QLowEnergyController::ControllerState newState,
+                           QLowEnergyController::Error errorCode);
+
 #elif defined(QT_WIN_BLUETOOTH)
 protected:
     void customEvent(QEvent *e);
 private:
     QString deviceSystemPath;
-=======
-    void advertisementError(int errorCode);
-
-private:
-    void peripheralConnectionUpdated(QLowEnergyController::ControllerState newState,
-                           QLowEnergyController::Error errorCode);
-    void centralConnectionUpdated(QLowEnergyController::ControllerState newState,
-                           QLowEnergyController::Error errorCode);
 
 #elif defined(QT_WINRT_BLUETOOTH)
 private slots:
@@ -487,7 +486,6 @@
 
     void obtainIncludedServices(QSharedPointer<QLowEnergyServicePrivate> servicePointer,
         Microsoft::WRL::ComPtr<ABI::Windows::Devices::Bluetooth::GenericAttributeProfile::IGattDeviceService> nativeService);
->>>>>>> 6b3640d2
 #endif
 private:
     QLowEnergyController *q_ptr;
