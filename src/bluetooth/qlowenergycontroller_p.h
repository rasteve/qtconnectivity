/****************************************************************************
**
** Copyright (C) 2016 The Qt Company Ltd.
** Contact: https://www.qt.io/licensing/
**
** This file is part of the QtBluetooth module of the Qt Toolkit.
**
** $QT_BEGIN_LICENSE:LGPL$
** Commercial License Usage
** Licensees holding valid commercial Qt licenses may use this file in
** accordance with the commercial license agreement provided with the
** Software or, alternatively, in accordance with the terms contained in
** a written agreement between you and The Qt Company. For licensing terms
** and conditions see https://www.qt.io/terms-conditions. For further
** information use the contact form at https://www.qt.io/contact-us.
**
** GNU Lesser General Public License Usage
** Alternatively, this file may be used under the terms of the GNU Lesser
** General Public License version 3 as published by the Free Software
** Foundation and appearing in the file LICENSE.LGPL3 included in the
** packaging of this file. Please review the following information to
** ensure the GNU Lesser General Public License version 3 requirements
** will be met: https://www.gnu.org/licenses/lgpl-3.0.html.
**
** GNU General Public License Usage
** Alternatively, this file may be used under the terms of the GNU
** General Public License version 2.0 or (at your option) the GNU General
** Public license version 3 or any later version approved by the KDE Free
** Qt Foundation. The licenses are as published by the Free Software
** Foundation and appearing in the file LICENSE.GPL2 and LICENSE.GPL3
** included in the packaging of this file. Please review the following
** information to ensure the GNU General Public License requirements will
** be met: https://www.gnu.org/licenses/gpl-2.0.html and
** https://www.gnu.org/licenses/gpl-3.0.html.
**
** $QT_END_LICENSE$
**
****************************************************************************/

#ifndef QLOWENERGYCONTROLLERPRIVATE_P_H
#define QLOWENERGYCONTROLLERPRIVATE_P_H

//
//  W A R N I N G
//  -------------
//
// This file is not part of the Qt API.  It exists purely as an
// implementation detail.  This header file may change from version to
// version without notice, or even be removed.
//
// We mean it.
//

#include <qglobal.h>
#include <QtCore/QQueue>
#include <QtCore/QVector>
#include <QtBluetooth/qbluetooth.h>
#include <QtBluetooth/qlowenergycharacteristic.h>
#include "qlowenergycontroller.h"
#include "qlowenergycontrollerbase_p.h"

QT_BEGIN_NAMESPACE

class QLowEnergyServiceData;

extern void registerQLowEnergyControllerMetaType();

class QLowEnergyControllerPrivateCommon : public QLowEnergyControllerPrivate
{
    Q_OBJECT
public:
    QLowEnergyControllerPrivateCommon();
    ~QLowEnergyControllerPrivateCommon();

    void init() override;

    void connectToDevice() override;
    void disconnectFromDevice() override;

    void discoverServices() override;
    void discoverServiceDetails(const QBluetoothUuid &service) override;

    void startAdvertising(const QLowEnergyAdvertisingParameters &params,
                          const QLowEnergyAdvertisingData &advertisingData,
                          const QLowEnergyAdvertisingData &scanResponseData) override;
    void stopAdvertising() override;

    void requestConnectionUpdate(const QLowEnergyConnectionParameters &params) override;

    // read data
    void readCharacteristic(const QSharedPointer<QLowEnergyServicePrivate> service,
                            const QLowEnergyHandle charHandle) override;
    void readDescriptor(const QSharedPointer<QLowEnergyServicePrivate> service,
                        const QLowEnergyHandle charHandle,
                        const QLowEnergyHandle descriptorHandle) override;

    // write data
    void writeCharacteristic(const QSharedPointer<QLowEnergyServicePrivate> service,
                             const QLowEnergyHandle charHandle,
                             const QByteArray &newValue, QLowEnergyService::WriteMode mode) override;
    void writeDescriptor(const QSharedPointer<QLowEnergyServicePrivate> service,
                         const QLowEnergyHandle charHandle,
                         const QLowEnergyHandle descriptorHandle,
                         const QByteArray &newValue) override;

    void addToGenericAttributeList(const QLowEnergyServiceData &service,
<<<<<<< HEAD
                                   QLowEnergyHandle startHandle);

    QBluetoothAddress remoteDevice;
    QBluetoothAddress localAdapter;
    QLowEnergyController::Role role;

    QString remoteName;

    QLowEnergyController::ControllerState state;
    QLowEnergyController::Error error;
    QString errorString;

    // list of all found service uuids on remote device
    ServiceDataMap serviceList;

    QLowEnergyHandle lastLocalHandle;
    // list of all service uuids on local peripheral device
    ServiceDataMap localServices;

    struct Attribute {
        Attribute() : handle(0) {}

        QLowEnergyHandle handle;
        QLowEnergyHandle groupEndHandle;
        QLowEnergyCharacteristic::PropertyTypes properties;
        QBluetooth::AttAccessConstraints readConstraints;
        QBluetooth::AttAccessConstraints writeConstraints;
        QBluetoothUuid type;
        QByteArray value;
        int minLength;
        int maxLength;
    };
    QVector<Attribute> localAttributes;

    QLowEnergyController::RemoteAddressType addressType;

private:
#if QT_CONFIG(bluez) && !defined(QT_BLUEZ_NO_BTLE)
    quint16 connectionHandle = 0;
    QBluetoothSocket *l2cpSocket;
    struct Request {
        quint8 command;
        QByteArray payload;
        // TODO reference below is ugly but until we know all commands and their
        // requirements this is WIP
        QVariant reference;
        QVariant reference2;
    };
    QQueue<Request> openRequests;

    struct WriteRequest {
        WriteRequest() {}
        WriteRequest(quint16 h, quint16 o, const QByteArray &v)
            : handle(h), valueOffset(o), value(v) {}
        quint16 handle;
        quint16 valueOffset;
        QByteArray value;
    };
    QVector<WriteRequest> openPrepareWriteRequests;

    // Invariant: !scheduledIndications.isEmpty => indicationInFlight == true
    QVector<QLowEnergyHandle> scheduledIndications;
    bool indicationInFlight = false;

    struct TempClientConfigurationData {
        TempClientConfigurationData(QLowEnergyServicePrivate::DescData *dd = nullptr,
                                    QLowEnergyHandle chHndl = 0, QLowEnergyHandle coHndl = 0)
            : descData(dd), charValueHandle(chHndl), configHandle(coHndl) {}

        QLowEnergyServicePrivate::DescData *descData;
        QLowEnergyHandle charValueHandle;
        QLowEnergyHandle configHandle;
    };

    struct ClientConfigurationData {
        ClientConfigurationData(QLowEnergyHandle chHndl = 0, QLowEnergyHandle coHndl = 0,
                                quint16 val = 0)
            : charValueHandle(chHndl), configHandle(coHndl), configValue(val) {}

        QLowEnergyHandle charValueHandle;
        QLowEnergyHandle configHandle;
        quint16 configValue;
        bool charValueWasUpdated = false;
    };
    QHash<quint64, QVector<ClientConfigurationData>> clientConfigData;

    struct SigningData {
        SigningData() = default;
        SigningData(const quint128 &csrk, quint32 signCounter = quint32(-1))
            : key(csrk), counter(signCounter) {}

        quint128 key;
        quint32 counter = quint32(-1);
    };
    QHash<quint64, SigningData> signingData;
    LeCmacCalculator *cmacCalculator = nullptr;

    bool requestPending;
    quint16 mtuSize;
    int securityLevelValue;
    bool encryptionChangePending;
    bool receivedMtuExchangeRequest = false;

    HciManager *hciManager;
    QLeAdvertiser *advertiser;
    QSocketNotifier *serverSocketNotifier;
    QTimer *requestTimer = nullptr;
    RemoteDeviceManager* device1Manager = nullptr;

    /*
      Defines the maximum number of milliseconds the implementation will
      wait for requests that require a response.

      This addresses the problem that some non-conformant BTLE devices
      do not implement the request/response system properly. In such cases
      the queue system would hang forever.

      Once timeout has been triggered we gracefully continue with the next request.
      Depending on the type of the timed out ATT command we either ignore it
      or artifically trigger an error response to ensure the API gives the
      appropriate response. Potentially this can cause problems when the
      response for the dropped requests arrives very late. That's why a big warning
      is printed about the compromised state when a timeout is triggered.
     */
    int gattRequestTimeout = 20000;

    void handleConnectionRequest();
    void closeServerSocket();

    bool isBonded() const;
    QVector<TempClientConfigurationData> gatherClientConfigData();
    void storeClientConfigurations();
    void restoreClientConfigurations();

    enum SigningKeyType { LocalSigningKey, RemoteSigningKey };
    void loadSigningDataIfNecessary(SigningKeyType keyType);
    void storeSignCounter(SigningKeyType keyType) const;
    QString signingKeySettingsGroup(SigningKeyType keyType) const;
    QString keySettingsFilePath() const;

    void sendPacket(const QByteArray &packet);
    void sendNextPendingRequest();
    void processReply(const Request &request, const QByteArray &reply);

    void sendReadByGroupRequest(QLowEnergyHandle start, QLowEnergyHandle end,
                                quint16 type);
    void sendReadByTypeRequest(QSharedPointer<QLowEnergyServicePrivate> serviceData,
                               QLowEnergyHandle nextHandle, quint16 attributeType);
    void sendReadValueRequest(QLowEnergyHandle attributeHandle, bool isDescriptor);
    void readServiceValues(const QBluetoothUuid &service,
                           bool readCharacteristics);
    void readServiceValuesByOffset(uint handleData, quint16 offset,
                                   bool isLastValue);

    void discoverServiceDescriptors(const QBluetoothUuid &serviceUuid);
    void discoverNextDescriptor(QSharedPointer<QLowEnergyServicePrivate> serviceData,
                                const QList<QLowEnergyHandle> pendingCharHandles,
                                QLowEnergyHandle startingHandle);
    void processUnsolicitedReply(const QByteArray &msg);
    void exchangeMTU();
    bool setSecurityLevel(int level);
    int securityLevel() const;
    void sendExecuteWriteRequest(const QLowEnergyHandle attrHandle,
                                 const QByteArray &newValue,
                                 bool isCancelation);
    void sendNextPrepareWriteRequest(const QLowEnergyHandle handle,
                                     const QByteArray &newValue, quint16 offset);
    bool increaseEncryptLevelfRequired(quint8 errorCode);

    void resetController();

    void handleAdvertisingError();

    bool checkPacketSize(const QByteArray &packet, int minSize, int maxSize = -1);
    bool checkHandle(const QByteArray &packet, QLowEnergyHandle handle);
    bool checkHandlePair(quint8 request, QLowEnergyHandle startingHandle,
                         QLowEnergyHandle endingHandle);

    void handleExchangeMtuRequest(const QByteArray &packet);
    void handleFindInformationRequest(const QByteArray &packet);
    void handleFindByTypeValueRequest(const QByteArray &packet);
    void handleReadByTypeRequest(const QByteArray &packet);
    void handleReadRequest(const QByteArray &packet);
    void handleReadBlobRequest(const QByteArray &packet);
    void handleReadMultipleRequest(const QByteArray &packet);
    void handleReadByGroupTypeRequest(const QByteArray &packet);
    void handleWriteRequestOrCommand(const QByteArray &packet);
    void handlePrepareWriteRequest(const QByteArray &packet);
    void handleExecuteWriteRequest(const QByteArray &packet);

    void sendErrorResponse(quint8 request, quint16 handle, quint8 code);

    using ElemWriter = std::function<void(const Attribute &, char *&)>;
    void sendListResponse(const QByteArray &packetStart, int elemSize,
                          const QVector<Attribute> &attributes, const ElemWriter &elemWriter);

    void sendNotification(QLowEnergyHandle handle);
    void sendIndication(QLowEnergyHandle handle);
    void sendNotificationOrIndication(quint8 opCode, QLowEnergyHandle handle);
    void sendNextIndication();

    void ensureUniformAttributes(QVector<Attribute> &attributes, const std::function<int(const Attribute &)> &getSize);
    void ensureUniformUuidSizes(QVector<Attribute> &attributes);
    void ensureUniformValueSizes(QVector<Attribute> &attributes);

    using AttributePredicate = std::function<bool(const Attribute &)>;
    QVector<Attribute> getAttributes(QLowEnergyHandle startHandle, QLowEnergyHandle endHandle,
            const AttributePredicate &attributePredicate = [](const Attribute &) { return true; });

    int checkPermissions(const Attribute &attr, QLowEnergyCharacteristic::PropertyType type);
    int checkReadPermissions(const Attribute &attr);
    int checkReadPermissions(QVector<Attribute> &attributes);

    bool verifyMac(const QByteArray &message, const quint128 &csrk, quint32 signCounter,
                   quint64 expectedMac);

    void updateLocalAttributeValue(
            QLowEnergyHandle handle,
            const QByteArray &value,
            QLowEnergyCharacteristic &characteristic,
            QLowEnergyDescriptor &descriptor);

    void writeCharacteristicForPeripheral(
            QLowEnergyServicePrivate::CharData &charData,
            const QByteArray &newValue);
    void writeCharacteristicForCentral(const QSharedPointer<QLowEnergyServicePrivate> &service,
            QLowEnergyHandle charHandle,
            QLowEnergyHandle valueHandle,
            const QByteArray &newValue,
            QLowEnergyService::WriteMode mode);

    void writeDescriptorForPeripheral(
            const QSharedPointer<QLowEnergyServicePrivate> &service,
            const QLowEnergyHandle charHandle,
            const QLowEnergyHandle descriptorHandle,
            const QByteArray &newValue);
    void writeDescriptorForCentral(
            const QLowEnergyHandle charHandle,
            const QLowEnergyHandle descriptorHandle,
            const QByteArray &newValue);

    void restartRequestTimer();
    void establishL2cpClientSocket();
    void createServicesForCentralIfRequired();

private slots:
    void l2cpConnected();
    void l2cpDisconnected();
    void l2cpErrorChanged(QBluetoothSocket::SocketError);
    void l2cpReadyRead();
    void encryptionChangedEvent(const QBluetoothAddress&, bool);
    void handleGattRequestTimeout();
    void activeConnectionTerminationDone();
#elif defined(QT_ANDROID_BLUETOOTH)
    LowEnergyNotificationHub *hub;

private slots:
    void connectionUpdated(QLowEnergyController::ControllerState newState,
                           QLowEnergyController::Error errorCode);
    void servicesDiscovered(QLowEnergyController::Error errorCode,
                            const QString &foundServices);
    void serviceDetailsDiscoveryFinished(const QString& serviceUuid,
                                         int startHandle, int endHandle);
    void characteristicRead(const QBluetoothUuid &serviceUuid, int handle,
                            const QBluetoothUuid &charUuid, int properties,
                            const QByteArray& data);
    void descriptorRead(const QBluetoothUuid &serviceUuid, const QBluetoothUuid &charUuid,
                        int handle, const QBluetoothUuid &descUuid, const QByteArray &data);
    void characteristicWritten(int charHandle, const QByteArray &data,
                               QLowEnergyService::ServiceError errorCode);
    void descriptorWritten(int descHandle, const QByteArray &data,
                           QLowEnergyService::ServiceError errorCode);
    void serverDescriptorWritten(const QAndroidJniObject &jniDesc, const QByteArray &newValue);
    void characteristicChanged(int charHandle, const QByteArray &data);
    void serverCharacteristicChanged(const QAndroidJniObject &jniChar, const QByteArray &newValue);
    void serviceError(int attributeHandle, QLowEnergyService::ServiceError errorCode);
    void advertisementError(int errorCode);

private:
    void peripheralConnectionUpdated(QLowEnergyController::ControllerState newState,
                           QLowEnergyController::Error errorCode);
    void centralConnectionUpdated(QLowEnergyController::ControllerState newState,
                           QLowEnergyController::Error errorCode);

#elif defined(QT_WIN_BLUETOOTH)
protected:
    void customEvent(QEvent *e);
private:
    QString deviceSystemPath;

#elif defined(QT_WINRT_BLUETOOTH)
private slots:
    void characteristicChanged(int charHandle, const QByteArray &data);

private:
    Microsoft::WRL::ComPtr<ABI::Windows::Devices::Bluetooth::IBluetoothLEDevice> mDevice;
    EventRegistrationToken mStatusChangedToken;
    struct ValueChangedEntry {
        ValueChangedEntry() {}
        ValueChangedEntry(Microsoft::WRL::ComPtr<ABI::Windows::Devices::Bluetooth::GenericAttributeProfile::IGattCharacteristic> c,
                          EventRegistrationToken t)
            : characteristic(c)
            , token(t)
        {
        }

        Microsoft::WRL::ComPtr<ABI::Windows::Devices::Bluetooth::GenericAttributeProfile::IGattCharacteristic> characteristic;
        EventRegistrationToken token;
    };
    QVector<ValueChangedEntry> mValueChangedTokens;

    Microsoft::WRL::ComPtr<ABI::Windows::Devices::Bluetooth::GenericAttributeProfile::IGattDeviceService> getNativeService(const QBluetoothUuid &serviceUuid);
    Microsoft::WRL::ComPtr<ABI::Windows::Devices::Bluetooth::GenericAttributeProfile::IGattCharacteristic> getNativeCharacteristic(const QBluetoothUuid &serviceUuid, const QBluetoothUuid &charUuid);

    void registerForValueChanges(const QBluetoothUuid &serviceUuid, const QBluetoothUuid &charUuid);

    void obtainIncludedServices(QSharedPointer<QLowEnergyServicePrivate> servicePointer,
        Microsoft::WRL::ComPtr<ABI::Windows::Devices::Bluetooth::GenericAttributeProfile::IGattDeviceService> nativeService);
#endif
private:
    QLowEnergyController *q_ptr;

=======
                                   QLowEnergyHandle startHandle) override;
>>>>>>> 32623c46
};

QT_END_NAMESPACE

#endif // QLOWENERGYCONTROLLERPRIVATE_P_H<|MERGE_RESOLUTION|>--- conflicted
+++ resolved
@@ -104,332 +104,8 @@
                          const QByteArray &newValue) override;
 
     void addToGenericAttributeList(const QLowEnergyServiceData &service,
-<<<<<<< HEAD
-                                   QLowEnergyHandle startHandle);
 
-    QBluetoothAddress remoteDevice;
-    QBluetoothAddress localAdapter;
-    QLowEnergyController::Role role;
-
-    QString remoteName;
-
-    QLowEnergyController::ControllerState state;
-    QLowEnergyController::Error error;
-    QString errorString;
-
-    // list of all found service uuids on remote device
-    ServiceDataMap serviceList;
-
-    QLowEnergyHandle lastLocalHandle;
-    // list of all service uuids on local peripheral device
-    ServiceDataMap localServices;
-
-    struct Attribute {
-        Attribute() : handle(0) {}
-
-        QLowEnergyHandle handle;
-        QLowEnergyHandle groupEndHandle;
-        QLowEnergyCharacteristic::PropertyTypes properties;
-        QBluetooth::AttAccessConstraints readConstraints;
-        QBluetooth::AttAccessConstraints writeConstraints;
-        QBluetoothUuid type;
-        QByteArray value;
-        int minLength;
-        int maxLength;
-    };
-    QVector<Attribute> localAttributes;
-
-    QLowEnergyController::RemoteAddressType addressType;
-
-private:
-#if QT_CONFIG(bluez) && !defined(QT_BLUEZ_NO_BTLE)
-    quint16 connectionHandle = 0;
-    QBluetoothSocket *l2cpSocket;
-    struct Request {
-        quint8 command;
-        QByteArray payload;
-        // TODO reference below is ugly but until we know all commands and their
-        // requirements this is WIP
-        QVariant reference;
-        QVariant reference2;
-    };
-    QQueue<Request> openRequests;
-
-    struct WriteRequest {
-        WriteRequest() {}
-        WriteRequest(quint16 h, quint16 o, const QByteArray &v)
-            : handle(h), valueOffset(o), value(v) {}
-        quint16 handle;
-        quint16 valueOffset;
-        QByteArray value;
-    };
-    QVector<WriteRequest> openPrepareWriteRequests;
-
-    // Invariant: !scheduledIndications.isEmpty => indicationInFlight == true
-    QVector<QLowEnergyHandle> scheduledIndications;
-    bool indicationInFlight = false;
-
-    struct TempClientConfigurationData {
-        TempClientConfigurationData(QLowEnergyServicePrivate::DescData *dd = nullptr,
-                                    QLowEnergyHandle chHndl = 0, QLowEnergyHandle coHndl = 0)
-            : descData(dd), charValueHandle(chHndl), configHandle(coHndl) {}
-
-        QLowEnergyServicePrivate::DescData *descData;
-        QLowEnergyHandle charValueHandle;
-        QLowEnergyHandle configHandle;
-    };
-
-    struct ClientConfigurationData {
-        ClientConfigurationData(QLowEnergyHandle chHndl = 0, QLowEnergyHandle coHndl = 0,
-                                quint16 val = 0)
-            : charValueHandle(chHndl), configHandle(coHndl), configValue(val) {}
-
-        QLowEnergyHandle charValueHandle;
-        QLowEnergyHandle configHandle;
-        quint16 configValue;
-        bool charValueWasUpdated = false;
-    };
-    QHash<quint64, QVector<ClientConfigurationData>> clientConfigData;
-
-    struct SigningData {
-        SigningData() = default;
-        SigningData(const quint128 &csrk, quint32 signCounter = quint32(-1))
-            : key(csrk), counter(signCounter) {}
-
-        quint128 key;
-        quint32 counter = quint32(-1);
-    };
-    QHash<quint64, SigningData> signingData;
-    LeCmacCalculator *cmacCalculator = nullptr;
-
-    bool requestPending;
-    quint16 mtuSize;
-    int securityLevelValue;
-    bool encryptionChangePending;
-    bool receivedMtuExchangeRequest = false;
-
-    HciManager *hciManager;
-    QLeAdvertiser *advertiser;
-    QSocketNotifier *serverSocketNotifier;
-    QTimer *requestTimer = nullptr;
-    RemoteDeviceManager* device1Manager = nullptr;
-
-    /*
-      Defines the maximum number of milliseconds the implementation will
-      wait for requests that require a response.
-
-      This addresses the problem that some non-conformant BTLE devices
-      do not implement the request/response system properly. In such cases
-      the queue system would hang forever.
-
-      Once timeout has been triggered we gracefully continue with the next request.
-      Depending on the type of the timed out ATT command we either ignore it
-      or artifically trigger an error response to ensure the API gives the
-      appropriate response. Potentially this can cause problems when the
-      response for the dropped requests arrives very late. That's why a big warning
-      is printed about the compromised state when a timeout is triggered.
-     */
-    int gattRequestTimeout = 20000;
-
-    void handleConnectionRequest();
-    void closeServerSocket();
-
-    bool isBonded() const;
-    QVector<TempClientConfigurationData> gatherClientConfigData();
-    void storeClientConfigurations();
-    void restoreClientConfigurations();
-
-    enum SigningKeyType { LocalSigningKey, RemoteSigningKey };
-    void loadSigningDataIfNecessary(SigningKeyType keyType);
-    void storeSignCounter(SigningKeyType keyType) const;
-    QString signingKeySettingsGroup(SigningKeyType keyType) const;
-    QString keySettingsFilePath() const;
-
-    void sendPacket(const QByteArray &packet);
-    void sendNextPendingRequest();
-    void processReply(const Request &request, const QByteArray &reply);
-
-    void sendReadByGroupRequest(QLowEnergyHandle start, QLowEnergyHandle end,
-                                quint16 type);
-    void sendReadByTypeRequest(QSharedPointer<QLowEnergyServicePrivate> serviceData,
-                               QLowEnergyHandle nextHandle, quint16 attributeType);
-    void sendReadValueRequest(QLowEnergyHandle attributeHandle, bool isDescriptor);
-    void readServiceValues(const QBluetoothUuid &service,
-                           bool readCharacteristics);
-    void readServiceValuesByOffset(uint handleData, quint16 offset,
-                                   bool isLastValue);
-
-    void discoverServiceDescriptors(const QBluetoothUuid &serviceUuid);
-    void discoverNextDescriptor(QSharedPointer<QLowEnergyServicePrivate> serviceData,
-                                const QList<QLowEnergyHandle> pendingCharHandles,
-                                QLowEnergyHandle startingHandle);
-    void processUnsolicitedReply(const QByteArray &msg);
-    void exchangeMTU();
-    bool setSecurityLevel(int level);
-    int securityLevel() const;
-    void sendExecuteWriteRequest(const QLowEnergyHandle attrHandle,
-                                 const QByteArray &newValue,
-                                 bool isCancelation);
-    void sendNextPrepareWriteRequest(const QLowEnergyHandle handle,
-                                     const QByteArray &newValue, quint16 offset);
-    bool increaseEncryptLevelfRequired(quint8 errorCode);
-
-    void resetController();
-
-    void handleAdvertisingError();
-
-    bool checkPacketSize(const QByteArray &packet, int minSize, int maxSize = -1);
-    bool checkHandle(const QByteArray &packet, QLowEnergyHandle handle);
-    bool checkHandlePair(quint8 request, QLowEnergyHandle startingHandle,
-                         QLowEnergyHandle endingHandle);
-
-    void handleExchangeMtuRequest(const QByteArray &packet);
-    void handleFindInformationRequest(const QByteArray &packet);
-    void handleFindByTypeValueRequest(const QByteArray &packet);
-    void handleReadByTypeRequest(const QByteArray &packet);
-    void handleReadRequest(const QByteArray &packet);
-    void handleReadBlobRequest(const QByteArray &packet);
-    void handleReadMultipleRequest(const QByteArray &packet);
-    void handleReadByGroupTypeRequest(const QByteArray &packet);
-    void handleWriteRequestOrCommand(const QByteArray &packet);
-    void handlePrepareWriteRequest(const QByteArray &packet);
-    void handleExecuteWriteRequest(const QByteArray &packet);
-
-    void sendErrorResponse(quint8 request, quint16 handle, quint8 code);
-
-    using ElemWriter = std::function<void(const Attribute &, char *&)>;
-    void sendListResponse(const QByteArray &packetStart, int elemSize,
-                          const QVector<Attribute> &attributes, const ElemWriter &elemWriter);
-
-    void sendNotification(QLowEnergyHandle handle);
-    void sendIndication(QLowEnergyHandle handle);
-    void sendNotificationOrIndication(quint8 opCode, QLowEnergyHandle handle);
-    void sendNextIndication();
-
-    void ensureUniformAttributes(QVector<Attribute> &attributes, const std::function<int(const Attribute &)> &getSize);
-    void ensureUniformUuidSizes(QVector<Attribute> &attributes);
-    void ensureUniformValueSizes(QVector<Attribute> &attributes);
-
-    using AttributePredicate = std::function<bool(const Attribute &)>;
-    QVector<Attribute> getAttributes(QLowEnergyHandle startHandle, QLowEnergyHandle endHandle,
-            const AttributePredicate &attributePredicate = [](const Attribute &) { return true; });
-
-    int checkPermissions(const Attribute &attr, QLowEnergyCharacteristic::PropertyType type);
-    int checkReadPermissions(const Attribute &attr);
-    int checkReadPermissions(QVector<Attribute> &attributes);
-
-    bool verifyMac(const QByteArray &message, const quint128 &csrk, quint32 signCounter,
-                   quint64 expectedMac);
-
-    void updateLocalAttributeValue(
-            QLowEnergyHandle handle,
-            const QByteArray &value,
-            QLowEnergyCharacteristic &characteristic,
-            QLowEnergyDescriptor &descriptor);
-
-    void writeCharacteristicForPeripheral(
-            QLowEnergyServicePrivate::CharData &charData,
-            const QByteArray &newValue);
-    void writeCharacteristicForCentral(const QSharedPointer<QLowEnergyServicePrivate> &service,
-            QLowEnergyHandle charHandle,
-            QLowEnergyHandle valueHandle,
-            const QByteArray &newValue,
-            QLowEnergyService::WriteMode mode);
-
-    void writeDescriptorForPeripheral(
-            const QSharedPointer<QLowEnergyServicePrivate> &service,
-            const QLowEnergyHandle charHandle,
-            const QLowEnergyHandle descriptorHandle,
-            const QByteArray &newValue);
-    void writeDescriptorForCentral(
-            const QLowEnergyHandle charHandle,
-            const QLowEnergyHandle descriptorHandle,
-            const QByteArray &newValue);
-
-    void restartRequestTimer();
-    void establishL2cpClientSocket();
-    void createServicesForCentralIfRequired();
-
-private slots:
-    void l2cpConnected();
-    void l2cpDisconnected();
-    void l2cpErrorChanged(QBluetoothSocket::SocketError);
-    void l2cpReadyRead();
-    void encryptionChangedEvent(const QBluetoothAddress&, bool);
-    void handleGattRequestTimeout();
-    void activeConnectionTerminationDone();
-#elif defined(QT_ANDROID_BLUETOOTH)
-    LowEnergyNotificationHub *hub;
-
-private slots:
-    void connectionUpdated(QLowEnergyController::ControllerState newState,
-                           QLowEnergyController::Error errorCode);
-    void servicesDiscovered(QLowEnergyController::Error errorCode,
-                            const QString &foundServices);
-    void serviceDetailsDiscoveryFinished(const QString& serviceUuid,
-                                         int startHandle, int endHandle);
-    void characteristicRead(const QBluetoothUuid &serviceUuid, int handle,
-                            const QBluetoothUuid &charUuid, int properties,
-                            const QByteArray& data);
-    void descriptorRead(const QBluetoothUuid &serviceUuid, const QBluetoothUuid &charUuid,
-                        int handle, const QBluetoothUuid &descUuid, const QByteArray &data);
-    void characteristicWritten(int charHandle, const QByteArray &data,
-                               QLowEnergyService::ServiceError errorCode);
-    void descriptorWritten(int descHandle, const QByteArray &data,
-                           QLowEnergyService::ServiceError errorCode);
-    void serverDescriptorWritten(const QAndroidJniObject &jniDesc, const QByteArray &newValue);
-    void characteristicChanged(int charHandle, const QByteArray &data);
-    void serverCharacteristicChanged(const QAndroidJniObject &jniChar, const QByteArray &newValue);
-    void serviceError(int attributeHandle, QLowEnergyService::ServiceError errorCode);
-    void advertisementError(int errorCode);
-
-private:
-    void peripheralConnectionUpdated(QLowEnergyController::ControllerState newState,
-                           QLowEnergyController::Error errorCode);
-    void centralConnectionUpdated(QLowEnergyController::ControllerState newState,
-                           QLowEnergyController::Error errorCode);
-
-#elif defined(QT_WIN_BLUETOOTH)
-protected:
-    void customEvent(QEvent *e);
-private:
-    QString deviceSystemPath;
-
-#elif defined(QT_WINRT_BLUETOOTH)
-private slots:
-    void characteristicChanged(int charHandle, const QByteArray &data);
-
-private:
-    Microsoft::WRL::ComPtr<ABI::Windows::Devices::Bluetooth::IBluetoothLEDevice> mDevice;
-    EventRegistrationToken mStatusChangedToken;
-    struct ValueChangedEntry {
-        ValueChangedEntry() {}
-        ValueChangedEntry(Microsoft::WRL::ComPtr<ABI::Windows::Devices::Bluetooth::GenericAttributeProfile::IGattCharacteristic> c,
-                          EventRegistrationToken t)
-            : characteristic(c)
-            , token(t)
-        {
-        }
-
-        Microsoft::WRL::ComPtr<ABI::Windows::Devices::Bluetooth::GenericAttributeProfile::IGattCharacteristic> characteristic;
-        EventRegistrationToken token;
-    };
-    QVector<ValueChangedEntry> mValueChangedTokens;
-
-    Microsoft::WRL::ComPtr<ABI::Windows::Devices::Bluetooth::GenericAttributeProfile::IGattDeviceService> getNativeService(const QBluetoothUuid &serviceUuid);
-    Microsoft::WRL::ComPtr<ABI::Windows::Devices::Bluetooth::GenericAttributeProfile::IGattCharacteristic> getNativeCharacteristic(const QBluetoothUuid &serviceUuid, const QBluetoothUuid &charUuid);
-
-    void registerForValueChanges(const QBluetoothUuid &serviceUuid, const QBluetoothUuid &charUuid);
-
-    void obtainIncludedServices(QSharedPointer<QLowEnergyServicePrivate> servicePointer,
-        Microsoft::WRL::ComPtr<ABI::Windows::Devices::Bluetooth::GenericAttributeProfile::IGattDeviceService> nativeService);
-#endif
-private:
-    QLowEnergyController *q_ptr;
-
-=======
                                    QLowEnergyHandle startHandle) override;
->>>>>>> 32623c46
 };
 
 QT_END_NAMESPACE
