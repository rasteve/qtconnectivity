--- conflicted
+++ resolved
@@ -337,12 +337,8 @@
         if (__newHostMode == -1 && result.dat.size() > 1 &&
                 result.dat.first() == QStringLiteral("level")) {
             QBluetoothLocalDevice::HostMode newHostMode = hostMode();
-<<<<<<< HEAD
-            qBBBluetoothDebug() << "New Host mode" << newHostMode;
+            qCDebug(QT_BT_QNX) << "New Host mode" << newHostMode;
             connectedDevices();
-=======
-            qCDebug(QT_BT_QNX) << "New Host mode" << newHostMode;
->>>>>>> 9f547761
             Q_EMIT q_ptr->hostModeStateChanged(newHostMode);
         }
     } else if (result.msg == QStringLiteral("pairing_complete")) {
