--- conflicted
+++ resolved
@@ -111,31 +111,10 @@
 
 private:
     QBluetoothServiceDiscoveryAgentPrivate *d_ptr;
-<<<<<<< HEAD
 
-
-    Q_PRIVATE_SLOT(d_func(), void _q_deviceDiscovered(const QBluetoothDeviceInfo &info))
-    Q_PRIVATE_SLOT(d_func(), void _q_deviceDiscoveryFinished())
-    Q_PRIVATE_SLOT(d_func(), void _q_deviceDiscoveryError(QBluetoothDeviceDiscoveryAgent::Error))
-    Q_PRIVATE_SLOT(d_func(), void _q_serviceDiscoveryFinished())
-
-#if QT_CONFIG(bluez)
-    Q_PRIVATE_SLOT(d_func(), void _q_discoveredServices(QDBusPendingCallWatcher*))
-    Q_PRIVATE_SLOT(d_func(), void _q_createdDevice(QDBusPendingCallWatcher*))
-    Q_PRIVATE_SLOT(d_func(), void _q_foundDevice(QDBusPendingCallWatcher*))
-    Q_PRIVATE_SLOT(d_func(), void _q_sdpScannerDone(int,QProcess::ExitStatus))
-#endif
-#ifdef QT_ANDROID_BLUETOOTH
-    Q_PRIVATE_SLOT(d_func(), void _q_processFetchedUuids(const QBluetoothAddress &address,
-                                                         const QList<QBluetoothUuid>&))
-    Q_PRIVATE_SLOT(d_func(), void _q_fetchUuidsTimeout())
-    Q_PRIVATE_SLOT(d_func(), void _q_hostModeStateChanged(QBluetoothLocalDevice::HostMode state))
-#endif
 #ifdef QT_WIN_BLUETOOTH
     Q_PRIVATE_SLOT(d_func(), void _q_nextSdpScan(QVariant input))
 #endif
-=======
->>>>>>> 0446463d
 };
 
 QT_END_NAMESPACE
