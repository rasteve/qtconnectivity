/****************************************************************************
**
** Copyright (C) 2016 The Qt Company Ltd.
** Copyright (C) 2016 Javier S. Pedro <maemo@javispedro.com>
** Contact: https://www.qt.io/licensing/
**
** This file is part of the QtBluetooth module of the Qt Toolkit.
**
** $QT_BEGIN_LICENSE:LGPL$
** Commercial License Usage
** Licensees holding valid commercial Qt licenses may use this file in
** accordance with the commercial license agreement provided with the
** Software or, alternatively, in accordance with the terms contained in
** a written agreement between you and The Qt Company. For licensing terms
** and conditions see https://www.qt.io/terms-conditions. For further
** information use the contact form at https://www.qt.io/contact-us.
**
** GNU Lesser General Public License Usage
** Alternatively, this file may be used under the terms of the GNU Lesser
** General Public License version 3 as published by the Free Software
** Foundation and appearing in the file LICENSE.LGPL3 included in the
** packaging of this file. Please review the following information to
** ensure the GNU Lesser General Public License version 3 requirements
** will be met: https://www.gnu.org/licenses/lgpl-3.0.html.
**
** GNU General Public License Usage
** Alternatively, this file may be used under the terms of the GNU
** General Public License version 2.0 or (at your option) the GNU General
** Public license version 3 or any later version approved by the KDE Free
** Qt Foundation. The licenses are as published by the Free Software
** Foundation and appearing in the file LICENSE.GPL2 and LICENSE.GPL3
** included in the packaging of this file. Please review the following
** information to ensure the GNU General Public License requirements will
** be met: https://www.gnu.org/licenses/gpl-2.0.html and
** https://www.gnu.org/licenses/gpl-3.0.html.
**
** $QT_END_LICENSE$
**
****************************************************************************/

#include <QtCore/QCoreApplication>
#include <QtCore/QPointer>
#include <QtBluetooth/QLowEnergyService>

#include <algorithm>

#include "qlowenergycontroller_p.h"
#include "qlowenergyserviceprivate_p.h"

QT_BEGIN_NAMESPACE

/*!
    \class QLowEnergyService
    \inmodule QtBluetooth
    \brief The QLowEnergyService class represents an individual service
    on a Bluetooth Low Energy Device.

    \since 5.4

    QLowEnergyService provides access to the details of Bluetooth Low Energy
    services. The class facilitates the discovery and publification of
    service details, permits reading and writing of the contained data
    and notifies about data changes.

    \section1 Service Structure

    A Bluetooth Low Energy peripheral device can contain multiple services.
    In turn each service may include further services. This class represents a
    single service of the peripheral device and is created via
    \l QLowEnergyController::createServiceObject(). The \l type() indicates
    whether this service is a primary (top-level) service or whether the
    service is part of another service. Each service may contain one or more
    characteristics and each characteristic may contain descriptors. The
    resulting structure may look like the following diagram:

    \image peripheral-structure.png Structure of a generic peripheral

    A characteristic is the principle information carrier. It has a
    \l {QLowEnergyCharacteristic::value()}{value()} and
    \l {QLowEnergyCharacteristic::value()}{properties()}
    describing the access permissions for the value. The general purpose
    of the contained descriptor is to further define the nature of the
    characteristic. For example, it might specify how the value is meant to be
    interpreted or whether it can notify the value consumer about value
    changes.

    \section1 Service Interaction

    Once a service object was created for the first time, its details are yet to
    be discovered. This is indicated by its current \l state() being \l DiscoveryRequired.
    It is only possible to retrieve the \l serviceUuid() and \l serviceName().

    The discovery of its included services, characteristics and descriptors
    is triggered when calling \l discoverDetails(). During the discovery the
    \l state() transitions from \l DiscoveryRequired via \l DiscoveringServices
    to its final \l ServiceDiscovered state. This transition is advertised via
    the \l stateChanged() signal. Once the details are known, all of the contained
    characteristics, descriptors and included services are known and can be read
    or written.

    The values of characteristics and descriptors can be retrieved via
    \l QLowEnergyCharacteristic and \l QLowEnergyDescriptor, respectively.
    However, direct reading or writing of these attributes requires the service object.
    The \l readCharacteristic() function attempts to re-read the value of a characteristic.
    Although the initial service discovery may have obtained a value already this call may
    be required in cases where the characteristic value constantly changes without
    any notifications being provided. An example might be a time characteristic
    that provides a continuous value. If the read attempt is successful, the
    \l characteristicRead() signal is emitted. A failure to read the value triggers
    the \l CharacteristicReadError.
    The \l writeCharacteristic() function attempts to write a new value to the given
    characteristic. If the write attempt is successful, the \l characteristicWritten()
    signal is emitted. A failure to write triggers the \l CharacteristicWriteError.
    Reading and writing of descriptors follows the same pattern.

    Every attempt is made to read or write the value of a descriptor
    or characteristic on the hardware. This means that meta information such as
    \l QLowEnergyCharacteristic::properties() is generally ignored when reading and writing.
    As an example, it is possible to call \l writeCharacteristic() despite the characteristic
    being read-only based on its meta data description. The resulting write request is
    forwarded to the connected device and it is up to the device to respond to the
    potentially invalid request. In this case the result is the emission of the
    \l CharacteristicWriteError in response to the returned device error. This behavior
    simplifies interaction with devices which report wrong meta information.
    If it was not possible to forward the request to the remote device the
    \l OperationError is set. A potential reason could be that the to-be-written
    characteristic object does not even belong the current service. In
    summary, the two types of errors permit a quick distinction of local
    and remote error cases.

    All requests are serialised based on First-In First-Out principle.
    For example, issuing a second write request, before the previous
    write request has finished, is delayed until the first write request has finished.

    \note Currently, it is not possible to send signed write or reliable write requests.

    \target notifications

    In some cases the peripheral generates value updates which
    the central is interested in receiving. In order for a characteristic to support
    such notifications it must have the \l QLowEnergyCharacteristic::Notify or
    \l QLowEnergyCharacteristic::Indicate property and a descriptor of type
    \l QBluetoothUuid::ClientCharacteristicConfiguration. Provided those conditions
    are fulfilled notifications can be enabled as shown in the following code segment:

    \snippet doc_src_qtbluetooth.cpp enable_btle_notifications

    The example shows a battery level characteristic which updates the central
    on every value change. The notifications are provided via
    the \l characteristicChanged() signal. More details about this mechanism
    are provided by the
    \l {https://developer.bluetooth.org/gatt/descriptors/Pages/DescriptorViewer.aspx?u=org.bluetooth.descriptor.gatt.client_characteristic_configuration.xml}{Bluetooth Specification}.

    \section1 Service Data Sharing

    Each QLowEnergyService instance shares its internal states and information
    with other QLowEnergyService instance of the same service. If one instance
    initiates the discovery of the service details, all remaining instances
    automatically follow. Therefore the following snippet always works:

    \snippet doc_src_qtbluetooth.cpp data_share_qlowenergyservice

    Other operations such as calls to \l readCharacteristic(), \l readDescriptor(), \l writeCharacteristic(),
    \l writeDescriptor() or the invalidation of the service due to the
    related \l QLowEnergyController disconnecting from the device are shared
    the same way.

    \sa QLowEnergyController, QLowEnergyCharacteristic, QLowEnergyDescriptor
 */

/*!
    \enum QLowEnergyService::ServiceType

    This enum describes the type of the service.

    \value PrimaryService       The service is a top-level/primary service.
                                If this type flag is not set, the service is considered
                                to be a secondary service. Each service may be included
                                by another service which is indicated by IncludedService.
    \value IncludedService      The service is included by another service.
                                On some platforms, this flag cannot be determined until
                                the service that includes the current service was
                                discovered.
*/

/*!
    \enum QLowEnergyService::ServiceError

    This enum describes all possible error conditions during the service's
    existence. The \l error() function returns the last occurred error.

    \value NoError                  No error has occurred.
    \value OperationError           An operation was attempted while the service was not ready.
                                    An example might be the attempt to write to
                                    the service while it was not yet in the
                                    \l ServiceDiscovered \l state() or the service is invalid
                                    due to a loss of connection to the peripheral device.
    \value CharacteristicReadError  An attempt to read a characteristic value failed. For example,
                                    it might be triggered in response to a call to
                                    \l readCharacteristic(). This value was introduced by Qt 5.5.
    \value CharacteristicWriteError An attempt to write a new value to a characteristic
                                    failed. For example, it might be triggered when attempting
                                    to write to a read-only characteristic.
    \value DescriptorReadError      An attempt to read a descriptor value failed. For example,
                                    it might be triggered in response to a call to
                                    \l readDescriptor(). This value was introduced by Qt 5.5.
    \value DescriptorWriteError     An attempt to write a new value to a descriptor
                                    failed. For example, it might be triggered when attempting
                                    to write to a read-only descriptor.
    \value UnknownError             An unknown error occurred when interacting with the service.
                                    This value was introduced by Qt 5.5.
 */

/*!
    \enum QLowEnergyService::ServiceState

    This enum describes the \l state() of the service object.

    \value InvalidService       A service can become invalid when it looses
                                the connection to the underlying device. Even though
                                the connection may be lost it retains its last information.
                                An invalid service cannot become valid anymore even if
                                the connection to the device is re-established.
    \value DiscoveryRequired    The service details are yet to be discovered by calling \l discoverDetails().
                                The only reliable pieces of information are its
                                \l serviceUuid() and \l serviceName().
    \value DiscoveringServices  The service details are being discovered.
    \value ServiceDiscovered    The service details have been discovered.
    \value LocalService         The service is associated with a controller object in the
                                \l{QLowEnergyController::PeripheralRole}{peripheral role}. Such
                                service objects do not change their state.
<<<<<<< HEAD
=======
                                This value was introduced by Qt 5.7.
>>>>>>> 344583c3
 */

/*!
  \enum QLowEnergyService::WriteMode

  This enum describes the mode to be used when writing a characteristic value.
  The characteristic advertises its supported write modes via its
  \l {QLowEnergyCharacteristic::properties()}{properties}.

  \value WriteWithResponse      If a characteristic is written using this mode, the peripheral
                                shall send a write confirmation. If the operation is
                                successful, the confirmation is emitted via the
                                \l characteristicWritten() signal. Otherwise the
                                \l CharacteristicWriteError is emitted.
                                A characteristic must have set the
                                \l QLowEnergyCharacteristic::Write property to support this
                                write mode.

  \value WriteWithoutResponse   If a characteristic is written using this mode, the remote peripheral
                                shall not send a write confirmation. The operation's success
                                cannot be determined and the payload must not be longer than 20 bytes.
                                A characteristic must have set the
                                \l QLowEnergyCharacteristic::WriteNoResponse property to support this
                                write mode. Its adavantage is a quicker
                                write operation as it may happen in between other
                                device interactions.

  \value WriteSigned            If a characteristic is written using this mode, the remote peripheral
                                shall not send a write confirmation. The operation's success
                                cannot be determined and the payload must not be longer than 8 bytes.
                                A bond must exist between the two devices and the link must not be
                                encrypted.
                                A characteristic must have set the
                                \l QLowEnergyCharacteristic::WriteSigned property to support this
                                write mode.
                                This value was introduced in Qt 5.7 and is currently only
                                supported on Android and on Linux with BlueZ 5 and a kernel version
                                3.7 or newer.
 */

/*!
    \fn void QLowEnergyService::stateChanged(QLowEnergyService::ServiceState newState)

    This signal is emitted when the service's state changes. The \a newState can also be
    retrieved via \l state().

    \sa state()
 */

/*!
    \fn void QLowEnergyService::error(QLowEnergyService::ServiceError newError)

    This signal is emitted when an error occurrs. The \a newError parameter
    describes the error that occurred.
 */

/*!
    \fn void QLowEnergyService::characteristicRead(const QLowEnergyCharacteristic &characteristic, const QByteArray &value)

    This signal is emitted when the read request for \a characteristic successfully returned
    its \a value. The signal might be triggered by calling \l characteristicRead(). If
    the read operation is not successful, the \l error() signal is emitted using the
    \l CharacteristicReadError flag.

    \sa readCharacteristic()
    \since 5.5
 */

/*!
    \fn void QLowEnergyService::characteristicWritten(const QLowEnergyCharacteristic &characteristic, const QByteArray &newValue)

    This signal is emitted when the value of \a characteristic
    is successfully changed to \a newValue. The change must have been triggered
    by calling \l writeCharacteristic(). If the write operation is not successful,
    the \l error() signal is emitted using the \l CharacteristicWriteError flag.

    Since this signal is an indication of a successful write operation \a newValue
    generally matches the value that was passed to the associated
    \l writeCharacteristic() call. However, it may happen that the two values differ
    from each other. This can occur in cases when the written value is
    used by the remote device to trigger an operation and it returns some other value via
    the written and/or change notification. Such cases are very specific to the
    target device. In any case, the reception of the written signal can still be considered
    as a sign that the target device received the to-be-written value.

    \note If \l writeCharacteristic() is called using the \l WriteWithoutResponse mode,
    this signal and the \l error() are never emitted.

    \sa writeCharacteristic()
 */

/*!
    \fn void QLowEnergyService::characteristicChanged(const QLowEnergyCharacteristic &characteristic, const QByteArray &newValue)

    If the associated controller object is in the \l {QLowEnergyController::CentralRole}{central}
    role, this signal is emitted when the value of \a characteristic is changed by an event on the
    peripheral. In that case, the signal emission implies that change notifications must
    have been activated via the characteristic's
    \l {QBluetoothUuid::ClientCharacteristicConfiguration}{ClientCharacteristicConfiguration}
    descriptor prior to the change event on the peripheral. More details on how this might be
    done can be found further \l{notifications}{above}.

    If the controller is in the \l {QLowEnergyController::PeripheralRole}{peripheral} role, that is,
    the service object was created via \l QLowEnergyController::addService, the signal is emitted
    when a GATT client has written the value of the characteristic using a write request or command.

    The \a newValue parameter contains the updated value of the \a characteristic.

 */

/*!
    \fn void QLowEnergyService::descriptorRead(const QLowEnergyDescriptor &descriptor, const QByteArray &value)

    This signal is emitted when the read request for \a descriptor successfully returned
    its \a value. The signal might be triggered by calling \l descriptorRead(). If
    the read operation is not successful, the \l error() signal is emitted using the
    \l DescriptorReadError flag.

    \sa readDescriptor()
    \since 5.5
 */

/*!
    \fn void QLowEnergyService::descriptorWritten(const QLowEnergyDescriptor &descriptor, const QByteArray &newValue)

    This signal is emitted when the value of \a descriptor
    is successfully changed to \a newValue. If the associated controller object is in the
    \l {QLowEnergyController::CentralRole}{central} role, the change must have been caused
    by calling \l writeDescriptor(). Otherwise, the signal is the result of a write request or
    command from a GATT client to the respective descriptor.

    \sa writeDescriptor()
 */

/*!
  \internal

  QLowEnergyControllerPrivate creates instances of this class.
  The user gets access to class instances via
  \l QLowEnergyController::services().
 */
QLowEnergyService::QLowEnergyService(QSharedPointer<QLowEnergyServicePrivate> p,
                                     QObject *parent)
    : QObject(parent),
      d_ptr(p)
{
    qRegisterMetaType<QLowEnergyService::ServiceState>();
    qRegisterMetaType<QLowEnergyService::ServiceError>();
    qRegisterMetaType<QLowEnergyService::ServiceType>();
    qRegisterMetaType<QLowEnergyService::WriteMode>();

    connect(p.data(), SIGNAL(error(QLowEnergyService::ServiceError)),
            this, SIGNAL(error(QLowEnergyService::ServiceError)));
    connect(p.data(), SIGNAL(stateChanged(QLowEnergyService::ServiceState)),
            this, SIGNAL(stateChanged(QLowEnergyService::ServiceState)));
    connect(p.data(), SIGNAL(characteristicChanged(QLowEnergyCharacteristic,QByteArray)),
            this, SIGNAL(characteristicChanged(QLowEnergyCharacteristic,QByteArray)));
    connect(p.data(), SIGNAL(characteristicWritten(QLowEnergyCharacteristic,QByteArray)),
            this, SIGNAL(characteristicWritten(QLowEnergyCharacteristic,QByteArray)));
    connect(p.data(), SIGNAL(descriptorWritten(QLowEnergyDescriptor,QByteArray)),
            this, SIGNAL(descriptorWritten(QLowEnergyDescriptor,QByteArray)));
    connect(p.data(), SIGNAL(characteristicRead(QLowEnergyCharacteristic,QByteArray)),
            this, SIGNAL(characteristicRead(QLowEnergyCharacteristic,QByteArray)));
    connect(p.data(), SIGNAL(descriptorRead(QLowEnergyDescriptor,QByteArray)),
            this, SIGNAL(descriptorRead(QLowEnergyDescriptor,QByteArray)));
}

/*!
    Destroys the \l QLowEnergyService instance.
 */
QLowEnergyService::~QLowEnergyService()
{
}

/*!
    Returns the UUIDs of all services which are included by the
    current service.

    The returned list is empty if this service instance's \l discoverDetails()
    was not yet called or there are no known characteristics.

    It is possible that an included service contains yet another service. Such
    second level includes have to be obtained via their relevant first level
    QLowEnergyService instance. Technically, this could create
    a circular dependency.

    \l {QLowEnergyController::createServiceObject()} should be used to obtain
    service instances for each of the UUIDs.

    \sa {QLowEnergyController::}{createServiceObject()}
 */
QList<QBluetoothUuid> QLowEnergyService::includedServices() const
{
    return d_ptr->includedServices;
}

/*!
    Returns the current state of the service.

    If the device's service was instantiated for the first time, the object's
    state is \l DiscoveryRequired. The state of all service objects which
    point to the same service on the peripheral device are always equal.
    This is caused by the shared nature of the internal object data.
    Therefore any service object instance created after
    the first one has a state equal to already existing instances.

    A service becomes invalid if the \l QLowEnergyController disconnects
    from the remote device. An invalid service retains its internal state
    at the time of the disconnect event. This implies that once the service
    details are discovered they can even be retrieved from an invalid
    service. This permits scenarios where the device connection is established,
    the service details are retrieved and the device immediately disconnected
    to permit the next device to connect to the peripheral device.

    However, under normal circumstances the connection should remain to avoid
    repeated discovery of services and their details. The discovery may take
    a while and the client can subscribe to ongoing change notifications.

    \sa stateChanged()
 */
QLowEnergyService::ServiceState QLowEnergyService::state() const
{
    return d_ptr->state;
}

/*!
    Returns the type of the service.

    \note The type attribute cannot be relied upon until the service has
    reached the \l ServiceDiscovered state. This field is initialised
    with \l PrimaryService.

    \note On Android, it is not possible to determine whether a service
    is a primary or secondary service. Therefore all services
    have the \l PrimaryService flag set.

 */
QLowEnergyService::ServiceTypes QLowEnergyService::type() const
{
    return d_ptr->type;
}

/*!
    Returns the matching characteristic for \a uuid; otherwise an invalid
    characteristic.

    The returned characteristic is invalid if this service instance's \l discoverDetails()
    was not yet called or there are no characteristics with a matching \a uuid.

    \sa characteristics()
*/
QLowEnergyCharacteristic QLowEnergyService::characteristic(const QBluetoothUuid &uuid) const
{
    CharacteristicDataMap::const_iterator charIt = d_ptr->characteristicList.constBegin();
    for ( ; charIt != d_ptr->characteristicList.constEnd(); ++charIt) {
        const QLowEnergyHandle charHandle = charIt.key();
        const QLowEnergyServicePrivate::CharData &charDetails = charIt.value();

        if (charDetails.uuid == uuid)
            return QLowEnergyCharacteristic(d_ptr, charHandle);
    }

    return QLowEnergyCharacteristic();
}

/*!
    Returns all characteristics associated with this \c QLowEnergyService instance.

    The returned list is empty if this service instance's \l discoverDetails()
    was not yet called or there are no known characteristics.

    \sa characteristic(), state(), discoverDetails()
*/

QList<QLowEnergyCharacteristic> QLowEnergyService::characteristics() const
{
    QList<QLowEnergyCharacteristic> results;
    QList<QLowEnergyHandle> handles = d_ptr->characteristicList.keys();
    std::sort(handles.begin(), handles.end());

    foreach (const QLowEnergyHandle &handle, handles) {
        QLowEnergyCharacteristic characteristic(d_ptr, handle);
        results.append(characteristic);
    }
    return results;
}


/*!
    Returns the UUID of the service; otherwise a null UUID.
 */
QBluetoothUuid QLowEnergyService::serviceUuid() const
{
    return d_ptr->uuid;
}


/*!
    Returns the name of the service; otherwise an empty string.

    The returned name can only be retrieved if \l serviceUuid()
    is a \l {https://developer.bluetooth.org/gatt/services/Pages/ServicesHome.aspx}{well-known UUID}.
*/
QString QLowEnergyService::serviceName() const
{
    bool ok = false;
    quint16 clsId = d_ptr->uuid.toUInt16(&ok);
    if (ok) {
        QBluetoothUuid::ServiceClassUuid id
                = static_cast<QBluetoothUuid::ServiceClassUuid>(clsId);
        const QString name = QBluetoothUuid::serviceClassToString(id);
        if (!name.isEmpty())
            return name;
    }
    return qApp ?
           qApp->translate("QBluetoothServiceDiscoveryAgent", "Unknown Service") :
           QStringLiteral("Unknown Service");
}


/*!
    Initiates the discovery of the services, characteristics
    and descriptors contained by the service. The discovery process is indicated
    via the \l stateChanged() signal.

    \sa state()
 */
void QLowEnergyService::discoverDetails()
{
    Q_D(QLowEnergyService);

    if (!d->controller || d->state == QLowEnergyService::InvalidService) {
        d->setError(QLowEnergyService::OperationError);
        return;
    }

    if (d->state != QLowEnergyService::DiscoveryRequired)
        return;

    d->setState(QLowEnergyService::DiscoveringServices);

    d->controller->discoverServiceDetails(d->uuid);
}

/*!
    Returns the last occurred error or \l NoError.
 */
QLowEnergyService::ServiceError QLowEnergyService::error() const
{
    return d_ptr->lastError;
}

/*!
    Returns \c true if \a characteristic belongs to this service;
    otherwise \c false.

    A characteristic belongs to a service if \l characteristics()
    contains the \a characteristic.
 */
bool QLowEnergyService::contains(const QLowEnergyCharacteristic &characteristic) const
{
    if (characteristic.d_ptr.isNull() || !characteristic.data)
        return false;

    if (d_ptr == characteristic.d_ptr
        && d_ptr->characteristicList.contains(characteristic.attributeHandle())) {
        return true;
    }

    return false;
}


/*!
    Reads the value of \a characteristic. If the operation is successful, the
    \l characteristicRead() signal is emitted; otherwise the \l CharacteristicReadError
    is set.  In general, a \a characteristic is readable, if its
    \l QLowEnergyCharacteristic::Read property is set.

    All descriptor and characteristic requests towards the same remote device are
    serialised. A queue is employed when issuing multiple requests at the same time.
    The queue does not eliminate duplicated read requests for the same characteristic.

    A characteristic can only be read if the service is in the \l ServiceDiscovered state
    and belongs to the service. If one of these conditions is
    not true the \l QLowEnergyService::OperationError is set.

    \note Calling this function despite \l QLowEnergyCharacteristic::properties() reporting a non-readable property
    always attempts to read the characteristic's value on the hardware. If the hardware
    returns with an error the \l CharacteristicReadError is set.

    \sa characteristicRead(), writeCharacteristic()

    \since 5.5
 */
void QLowEnergyService::readCharacteristic(
        const QLowEnergyCharacteristic &characteristic)
{
    Q_D(QLowEnergyService);

    if (d->controller == Q_NULLPTR || state() != ServiceDiscovered || !contains(characteristic)) {
        d->setError(QLowEnergyService::OperationError);
        return;
    }

    d->controller->readCharacteristic(characteristic.d_ptr,
                                      characteristic.attributeHandle());
}

/*!
    Writes \a newValue as value for the \a characteristic. The exact semantics depend on
    the role that the associated controller object is in.

    \b {Central role}

    The call results in a write request or command to a remote peripheral.
    If the operation is successful,
    the \l characteristicWritten() signal is emitted; otherwise the \l CharacteristicWriteError
    is set.

    The \a mode parameter determines whether the remote device should send a write
    confirmation. The to-be-written \a characteristic must support the relevant
    write mode. The characteristic's supported write modes are indicated by its
    \l QLowEnergyCharacteristic::Write and \l QLowEnergyCharacteristic::WriteNoResponse
    properties.

    All descriptor and characteristic write requests towards the same remote device are
    serialised. A queue is employed when issuing multiple write requests at the same time.
    The queue does not eliminate duplicated write requests for the same characteristic.
    For example, if the same descriptor is set to the value A and immediately afterwards
    to B, the two write request are executed in the given order.

    \note Currently, it is not possible to use signed or reliable writes as defined by the
    Bluetooth specification.

    A characteristic can only be written if this service is in the \l ServiceDiscovered state
    and belongs to the service. If one of these conditions is
    not true the \l QLowEnergyService::OperationError is set.

    \note Calling this function despite \l QLowEnergyCharacteristic::properties() reporting
    a non-writable property always attempts to write to the hardware.
    Similarly, a \l WriteWithoutResponse is sent to the hardware too although the
    characteristic may only support \l WriteWithResponse. If the hardware returns
    with an error the \l CharacteristicWriteError is set.

    \b {Peripheral role}

    The call results in the value of the characteristic getting updated in the local database.

    If a client is currently connected and it has enabled notifications or indications for
    the characteristic, the respective information will be sent.
    If a device has enabled notifications or indications for the characteristic and that device
    is currently not connected, but a bond exists between it and the local device, then
    the notification or indication will be sent on the next reconnection.

    If there is a constraint on the length of the characteristic value and \a newValue
    does not adhere to that constraint, the behavior is unspecified.

    \note The \a mode argument is ignored in peripheral mode.

    \sa QLowEnergyService::characteristicWritten(), QLowEnergyService::readCharacteristic()

 */
void QLowEnergyService::writeCharacteristic(
        const QLowEnergyCharacteristic &characteristic,
        const QByteArray &newValue, QLowEnergyService::WriteMode mode)
{
    //TODO check behavior when writing to WriteSigned characteristic
    Q_D(QLowEnergyService);

    if (d->controller == Q_NULLPTR
            || (d->controller->role == QLowEnergyController::CentralRole
                && state() != ServiceDiscovered)
            || !contains(characteristic)) {
        d->setError(QLowEnergyService::OperationError);
        return;
    }

    // don't write if properties don't permit it
    d->controller->writeCharacteristic(characteristic.d_ptr,
                                       characteristic.attributeHandle(),
                                       newValue,
                                       mode);
}

/*!
    Returns \c true if \a descriptor belongs to this service; otherwise \c false.
 */
bool QLowEnergyService::contains(const QLowEnergyDescriptor &descriptor) const
{
    if (descriptor.d_ptr.isNull() || !descriptor.data)
        return false;

    const QLowEnergyHandle charHandle = descriptor.characteristicHandle();
    if (!charHandle)
        return false;

    if (d_ptr == descriptor.d_ptr
        && d_ptr->characteristicList.contains(charHandle)
        && d_ptr->characteristicList[charHandle].descriptorList.contains(descriptor.handle()))
    {
        return true;
    }

    return false;
}

/*!
    Reads the value of \a descriptor. If the operation is successful, the
    \l descriptorRead() signal is emitted; otherwise the \l DescriptorReadError
    is set.

    All descriptor and characteristic requests towards the same remote device are
    serialised. A queue is employed when issuing multiple requests at the same time.
    The queue does not eliminate duplicated read requests for the same descriptor.

    A descriptor can only be read if the service is in the \l ServiceDiscovered state
    and the descriptor belongs to the service. If one of these conditions is
    not true the \l QLowEnergyService::OperationError is set.

    \sa descriptorRead(), writeDescriptor()

    \since 5.5
 */
void QLowEnergyService::readDescriptor(
        const QLowEnergyDescriptor &descriptor)
{
    Q_D(QLowEnergyService);

    if (d->controller == Q_NULLPTR || state() != ServiceDiscovered || !contains(descriptor)) {
        d->setError(QLowEnergyService::OperationError);
        return;
    }

    d->controller->readDescriptor(descriptor.d_ptr,
                                  descriptor.characteristicHandle(),
                                  descriptor.handle());
}

/*!
    Writes \a newValue as value for \a descriptor. The exact semantics depend on
    the role that the associated controller object is in.

    \b {Central role}

    A call to this function results in a write request to the remote device.
    If the operation is successful, the \l descriptorWritten() signal is emitted; otherwise
    the \l DescriptorWriteError is emitted.

    All descriptor and characteristic requests towards the same remote device are
    serialised. A queue is employed when issuing multiple write requests at the same time.
    The queue does not eliminate duplicated write requests for the same descriptor.
    For example, if the same descriptor is set to the value A and immediately afterwards
    to B, the two write request are executed in the given order.

    A descriptor can only be written if this service is in the \l ServiceDiscovered state,
    belongs to the service. If one of these conditions is
    not true the \l QLowEnergyService::OperationError is set.

    \b {Peripheral Role}

    The value is written to the local service database. If the contents of \a newValue are not
    valid for \a descriptor, the behavior is unspecified.

    \sa descriptorWritten(), readDescriptor()
 */
void QLowEnergyService::writeDescriptor(const QLowEnergyDescriptor &descriptor,
                                        const QByteArray &newValue)
{
    Q_D(QLowEnergyService);

    if (d->controller == Q_NULLPTR
            || (d->controller->role == QLowEnergyController::CentralRole
            && state() != ServiceDiscovered)
        || !contains(descriptor)) {
        d->setError(QLowEnergyService::OperationError);
        return;
    }

    d->controller->writeDescriptor(descriptor.d_ptr,
                                   descriptor.characteristicHandle(),
                                   descriptor.handle(),
                                   newValue);
}

QT_END_NAMESPACE<|MERGE_RESOLUTION|>--- conflicted
+++ resolved
@@ -229,10 +229,7 @@
     \value LocalService         The service is associated with a controller object in the
                                 \l{QLowEnergyController::PeripheralRole}{peripheral role}. Such
                                 service objects do not change their state.
-<<<<<<< HEAD
-=======
                                 This value was introduced by Qt 5.7.
->>>>>>> 344583c3
  */
 
 /*!
