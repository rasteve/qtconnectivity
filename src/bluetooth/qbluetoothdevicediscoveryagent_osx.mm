--- conflicted
+++ resolved
@@ -217,16 +217,8 @@
     // can fail to initialize some important data-members
     // (and the error is probably not even related to Bluetooth at all)
     // - say, allocation error - this is what meant here by valid/invalid.
-<<<<<<< HEAD
-
-    if (hostController && [hostController powerState] != kBluetoothHCIPowerStateON)
-        qCWarning(QT_BT_OSX) << "adapter is powered off (was on)";
-
-    return hostController && [hostController powerState] == kBluetoothHCIPowerStateON && inquiry;
-=======
     return hostController && [hostController powerState] == kBluetoothHCIPowerStateON
            && inquiry && inquiryLE;
->>>>>>> 9e70578b
 }
 
 bool QBluetoothDeviceDiscoveryAgentPrivate::isActive() const
@@ -248,10 +240,6 @@
                Q_FUNC_INFO, "called with an invalid Bluetooth adapter");
 
     if (stopPending) {
-<<<<<<< HEAD
-        qCDebug(QT_BT_OSX) << "start: stop is pending, set startPending and return";
-=======
->>>>>>> 9e70578b
         startPending = true;
         return;
     }
@@ -263,11 +251,7 @@
 
     const IOReturn res = [inquiry start];
     if (res != kIOReturnSuccess) {
-<<<<<<< HEAD
-        setError(res, QObject::tr("device discovery agent: failed to start"));
-=======
         setError(res, QCoreApplication::translate(DEV_DISCOVERY, DD_NOT_STARTED));
->>>>>>> 9e70578b
         agentState = NonActive;
         emit q_ptr->error(lastError);
     }
@@ -288,19 +272,11 @@
     if (![inquiryLE start]) {
         // We can be here only if we have some kind of resource allocation error, so we
         // do not emit finished, we emit error.
-<<<<<<< HEAD
-=======
         timer.stop();
->>>>>>> 9e70578b
         setError(QBluetoothDeviceDiscoveryAgent::UnknownError,
                  QCoreApplication::translate(DEV_DISCOVERY, DD_NOT_STARTED_LE));
         agentState = NonActive;
         emit q_ptr->error(lastError);
-<<<<<<< HEAD
-    } else {
-        qCDebug(QT_BT_OSX) << "startLE: scan started.";
-=======
->>>>>>> 9e70578b
     }
 }
 
@@ -355,10 +331,6 @@
         // finished in a normal way (not cancelled).
         // startLE() will take care of old devices
         // not supporting Bluetooth 4.0.
-<<<<<<< HEAD
-        qCDebug(QT_BT_OSX)<<"Classic inquiryFinished, no stop pending, starting LE scan";
-=======
->>>>>>> 9e70578b
         startLE();
     }
 }
@@ -367,13 +339,7 @@
 {
     Q_UNUSED(inq)
 
-<<<<<<< HEAD
-    Q_ASSERT_X(isValid(), "error", "invalid device discovery agent");
-
-    qCDebug(QT_BT_OSX)<<"Error: got a native error code: "<<int(error);
-=======
     Q_ASSERT_X(isValid(), Q_FUNC_INFO, "invalid device discovery agent");
->>>>>>> 9e70578b
 
     startPending = false;
     stopPending = false;
@@ -454,9 +420,6 @@
         }
     }
 
-<<<<<<< HEAD
-    qCDebug(QT_BT_OSX) << "setError: "<<errorString;
-=======
     if (lastError != QBluetoothDeviceDiscoveryAgent::NoError)
         qCDebug(QT_BT_OSX) << "error set: "<<errorString;
 }
@@ -480,7 +443,6 @@
         // Scan not started yet. Wait 5 seconds more.
         timer.start(timeout / 2);
     }
->>>>>>> 9e70578b
 }
 
 void QBluetoothDeviceDiscoveryAgentPrivate::LEdeviceInquiryError(QBluetoothDeviceDiscoveryAgent::Error error)
@@ -504,10 +466,7 @@
     // After we call startLE and before receive NotSupported,
     // the user can call stop (setting a pending stop).
     // So the same rule apply:
-<<<<<<< HEAD
-=======
     timer.stop();
->>>>>>> 9e70578b
 
     LEdeviceInquiryFinished();
 }
@@ -544,17 +503,9 @@
     timer.stop();
 
     if (stopPending && !startPending) {
-<<<<<<< HEAD
-        qCDebug(QT_BT_OSX) << "LE scan finished, stop pending, no start pending, emit canceled";
         stopPending = false;
         emit q_ptr->canceled();
     } else if (startPending) {
-        qCDebug(QT_BT_OSX) << "LE scan finished, start pending, no stop pending, re-start";
-=======
-        stopPending = false;
-        emit q_ptr->canceled();
-    } else if (startPending) {
->>>>>>> 9e70578b
         startPending = false;
         stopPending = false;
         start(); //Start from a classic scan again.
@@ -633,11 +584,6 @@
         if (d_ptr->isValid()) {
             if (!isActive())
                 d_ptr->start();
-<<<<<<< HEAD
-            else
-                qCDebug(QT_BT_OSX) << "already active, can not start";
-=======
->>>>>>> 9e70578b
         } else {
             // We previously failed to initialize d_ptr correctly:
             // either some memory allocation problem or
@@ -653,13 +599,6 @@
     if (d_ptr->isValid()) {
         if (isActive() && d_ptr->lastError != InvalidBluetoothAdapterError)
             d_ptr->stop();
-<<<<<<< HEAD
-        else
-            qCDebug(QT_BT_OSX) << "can not stop, not active or an invalid adapter";
-    } else {
-        qCDebug(QT_BT_OSX) << "can not stop, d_ptr is not in a valid state";
-=======
->>>>>>> 9e70578b
     }
 }
 
