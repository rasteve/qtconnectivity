--- conflicted
+++ resolved
@@ -70,25 +70,7 @@
 void QBluetoothDeviceDiscoveryAgentPrivate::stop()
 {
 }
-<<<<<<< HEAD
 
-#ifdef QT_BLUEZ_BLUETOOTH
-void QBluetoothDeviceDiscoveryAgentPrivate::_q_deviceFound(const QString &address,
-                                                           const QVariantMap &dict)
-{
-    Q_UNUSED(address);
-    Q_UNUSED(dict);
-}
 
-void QBluetoothDeviceDiscoveryAgentPrivate::_q_propertyChanged(const QString &name,
-                                                               const QDBusVariant &value)
-{
-    Q_UNUSED(name);
-    Q_UNUSED(value);
-}
-
-#endif
-=======
->>>>>>> 167faeec
 
 QT_END_NAMESPACE