--- conflicted
+++ resolved
@@ -150,7 +150,6 @@
 void QBluetoothServiceDiscoveryAgentPrivate::start(const QBluetoothAddress &address)
 {
     Q_Q(QBluetoothServiceDiscoveryAgent);
-<<<<<<< HEAD
 #ifdef QT_QNX_BT_BLUETOOTH
     errno = 0;
     if (!m_btInitialized) {
@@ -195,10 +194,6 @@
     else
         _q_serviceDiscoveryFinished();
 #else
-    qBBBluetoothDebug() << "Starting Service discovery for" << address.toString();
-=======
-    qCDebug(QT_BT_QNX) << "Starting Service discovery for" << address.toString();
->>>>>>> 9f547761
     QByteArray filePath = QByteArray("/pps/services/bluetooth/remote_devices/").append(address.toString().toUtf8().constData());
     if ((m_rdfd = qt_safe_open(filePath.constData(), O_RDONLY)) == -1) {
         if (QFile::exists(filePath + QLatin1String("-00")) ||
