/***************************************************************************
**
** Copyright (C) 2012 Research In Motion
** Contact: http://www.qt-project.org/legal
**
** This file is part of the QtBluetooth module of the Qt Toolkit.
**
** $QT_BEGIN_LICENSE:LGPL$
** Commercial License Usage
** Licensees holding valid commercial Qt licenses may use this file in
** accordance with the commercial license agreement provided with the
** Software or, alternatively, in accordance with the terms contained in
** a written agreement between you and Digia.  For licensing terms and
** conditions see http://qt.digia.com/licensing.  For further information
** use the contact form at http://qt.digia.com/contact-us.
**
** GNU Lesser General Public License Usage
** Alternatively, this file may be used under the terms of the GNU Lesser
** General Public License version 2.1 as published by the Free Software
** Foundation and appearing in the file LICENSE.LGPL included in the
** packaging of this file.  Please review the following information to
** ensure the GNU Lesser General Public License version 2.1 requirements
** will be met: http://www.gnu.org/licenses/old-licenses/lgpl-2.1.html.
**
** In addition, as a special exception, Digia gives you certain additional
** rights.  These rights are described in the Digia Qt LGPL Exception
** version 1.1, included in the file LGPL_EXCEPTION.txt in this package.
**
** GNU General Public License Usage
** Alternatively, this file may be used under the terms of the GNU
** General Public License version 3.0 as published by the Free Software
** Foundation and appearing in the file LICENSE.GPL included in the
** packaging of this file.  Please review the following information to
** ensure the GNU General Public License version 3.0 requirements will be
** met: http://www.gnu.org/copyleft/gpl.html.
**
**
** $QT_END_LICENSE$
**
****************************************************************************/

#include "qbluetoothservicediscoveryagent.h"
#include "qbluetoothservicediscoveryagent_p.h"

#include "qbluetoothdeviceinfo.h"
#include "qbluetoothdevicediscoveryagent.h"

#include <QStringList>
#include "qbluetoothuuid.h"

#include <sys/pps.h>
#ifdef QT_QNX_BT_BLUETOOTH
#include <errno.h>
#include <QPointer>
#endif

#include <QFile>

#include <QtCore/private/qcore_unix_p.h>

QT_BEGIN_NAMESPACE

#ifdef QT_QNX_BT_BLUETOOTH
void QBluetoothServiceDiscoveryAgentPrivate::deviceServicesDiscoveryCallback(bt_sdp_list_t *result, void *user_data, uint8_t error)
{
    if (error != 0)
        qCWarning(QT_BT_QNX) << "Error received in callback: " << errno << strerror(errno);
    QPointer<QBluetoothServiceDiscoveryAgentPrivate> *classPointer = static_cast<QPointer<QBluetoothServiceDiscoveryAgentPrivate> *>(user_data);
    if (classPointer->isNull()) {
        qCDebug(QT_BT_QNX) << "Pointer received in callback is null";
        return;
    }
    QBluetoothServiceDiscoveryAgentPrivate *p = classPointer->data();
    if ( result == 0) {
        qCDebug(QT_BT_QNX) << "Result received in callback is null.";
        p->errorString = QBluetoothServiceDiscoveryAgent::tr("Result received in callback is null.");
        p->error = QBluetoothServiceDiscoveryAgent::InputOutputError;
        p->q_ptr->error(p->error);
        p->_q_serviceDiscoveryFinished();
        return;
    }

    for (int i = 0; i < result->num_records; i++) {
        bt_sdp_record_t rec = result->record[i];
        QBluetoothServiceInfo serviceInfo;
        serviceInfo.setDevice(p->discoveredDevices.at(0));
        serviceInfo.setServiceName(rec.name);
        serviceInfo.setServiceDescription(rec.description);
        //serviceInfo.setServiceAvailability(rec.availability);
        serviceInfo.setServiceProvider(QString(rec.provider));
        QBluetoothServiceInfo::Sequence  protocolDescriptorList;
        for ( int j = 0; j < rec.num_protocol; j++) {
            bt_sdp_prot_t protoc = rec.protocol[j];
            QString protocolUuid(protoc.uuid);
            protocolUuid = QStringLiteral("0x") + protocolUuid;
            QBluetoothUuid pUuid(protocolUuid.toUShort(0,0));
            protocolDescriptorList << QVariant::fromValue(pUuid);
            for ( int k = 0; k < 2; k++)
                protocolDescriptorList << QVariant::fromValue(QString::fromLatin1(protoc.parm[k]));
        }
        serviceInfo.setAttribute(QBluetoothServiceInfo::ProtocolDescriptorList, protocolDescriptorList);
        qCDebug(QT_BT_QNX) << "Service name " << rec.name << " Description: " << rec.description << "uuid " << rec.serviceId << "provider: " << rec.provider;
        qCDebug(QT_BT_QNX) << "num protocol " << rec.num_protocol << "record handle " << rec.record_handle << "class id" << rec.num_classId << "availability " << rec.availability << rec.num_language;

        QList<QBluetoothUuid> serviceClassId;

        for (int j = 0; j < rec.num_classId; j++) {
            bt_sdp_class_t uuid = rec.classId[j];
            qCDebug(QT_BT_QNX) << "uuid: " << uuid.uuid;
            QString protocolUuid(uuid.uuid);
            protocolUuid = QStringLiteral("0x") + protocolUuid;
            QBluetoothUuid Uuid(protocolUuid.toUShort(0,0));
            if (j == 0) {
                serviceInfo.setServiceUuid(Uuid);
                //Check if the UUID is in the uuidFilter
                if (!p->uuidFilter.isEmpty() && !p->uuidFilter.contains(Uuid))
                    continue;
            }
            serviceClassId << Uuid;
        }
        serviceInfo.setAttribute(QBluetoothServiceInfo::ServiceClassIds, QVariant::fromValue(serviceClassId));
        serviceInfo.setAttribute(QBluetoothServiceInfo::BrowseGroupList,
                                     QBluetoothUuid(QBluetoothUuid::PublicBrowseGroup));
        p->q_ptr->serviceDiscovered(serviceInfo);
    }
    p->_q_serviceDiscoveryFinished();
    //delete p;
    //delete classPointer;
}
#endif

QBluetoothServiceDiscoveryAgentPrivate::QBluetoothServiceDiscoveryAgentPrivate(const QBluetoothAddress &deviceAdapter)
    : m_rdfd(-1), rdNotifier(0), m_btInitialized(false), error(QBluetoothServiceDiscoveryAgent::NoError), deviceAddress(deviceAdapter), state(Inactive),
      deviceDiscoveryAgent(0), mode(QBluetoothServiceDiscoveryAgent::MinimalDiscovery)
{
    ppsRegisterControl();
    connect(&m_queryTimer, SIGNAL(timeout()), this, SLOT(queryTimeout()));
    ppsRegisterForEvent(QStringLiteral("service_updated"), this);
    //Needed for connecting signals and slots from static function
    qRegisterMetaType<QBluetoothServiceInfo>("QBluetoothServiceInfo");
    qRegisterMetaType<QBluetoothServiceDiscoveryAgent::Error>("QBluetoothServiceDiscoveryAgent::Error");
}

QBluetoothServiceDiscoveryAgentPrivate::~QBluetoothServiceDiscoveryAgentPrivate()
{
    ppsUnregisterForEvent(QStringLiteral("service_updated"), this);
    ppsUnregisterControl(this);
}

void QBluetoothServiceDiscoveryAgentPrivate::start(const QBluetoothAddress &address)
{
    Q_Q(QBluetoothServiceDiscoveryAgent);
<<<<<<< HEAD
#ifdef QT_QNX_BT_BLUETOOTH
    errno = 0;
    if (!m_btInitialized) {
        if (bt_device_init( 0 ) < 0) {
            qCWarning(QT_BT_QNX) << "Failed to initialize bluetooth stack.";
            error = QBluetoothServiceDiscoveryAgent::InputOutputError;
            errorString = QBluetoothServiceDiscoveryAgent::tr("Failed to open to initialize bluetooth stack");
            q->error(error);
            _q_serviceDiscoveryFinished();
            return;
        }
    }
    m_btInitialized = true;
    errno = 0;
    bt_remote_device_t *remoteDevice = bt_rdev_get_device(address.toString().toLocal8Bit().constData());
    int deviceType = bt_rdev_get_type(remoteDevice);
    if (deviceType == -1) {
        qCWarning(QT_BT_QNX) << "Could not retrieve remote device (address is 00:00:00:00:00:00).";
        error = QBluetoothServiceDiscoveryAgent::InputOutputError;
        errorString = QBluetoothServiceDiscoveryAgent::tr("Could not retrieve remote device (address is 00:00:00:00:00:00).");
        q->error(error);
        _q_serviceDiscoveryFinished();
        return;
    }
    /*
         * In case remote device is LE device, calling bt_rdev_sdp_search_async will cause memory fault.
         */

    if ( deviceType >1) {
        errno = 0;
        QPointer<QBluetoothServiceDiscoveryAgentPrivate> *classPointer = new QPointer<QBluetoothServiceDiscoveryAgentPrivate>(this);
        int b = bt_rdev_sdp_search_async(remoteDevice, 0, &(this->deviceServicesDiscoveryCallback), classPointer);
        if ( b != 0 ) {
            qCWarning(QT_BT_QNX) << "Failed to run search on device: " << address.toString();
            error = QBluetoothServiceDiscoveryAgent::InputOutputError;
            errorString = QBluetoothServiceDiscoveryAgent::tr(strerror(errno));
            q->error(error);
            _q_serviceDiscoveryFinished();
            return;
        }
    }
    else
        _q_serviceDiscoveryFinished();
#else
    QByteArray filePath = QByteArray("/pps/services/bluetooth/remote_devices/").append(address.toString().toUtf8().constData());
    if ((m_rdfd = qt_safe_open(filePath.constData(), O_RDONLY)) == -1) {
=======
    qCDebug(QT_BT_QNX) << "Starting Service discovery for" << address.toString();
    const QString filePath = QStringLiteral("/pps/services/bluetooth/remote_devices/").append(address.toString());
    if ((m_rdfd = qt_safe_open(filePath.toLocal8Bit().constData(), O_RDONLY)) == -1) {
>>>>>>> 02a74dce
        if (QFile::exists(filePath + QLatin1String("-00")) ||
            QFile::exists(filePath + QLatin1String("-01"))) {
            qCDebug(QT_BT_QNX) << "LE device discovered...skipping";
        } else {
            qCWarning(QT_BT_QNX) << "Failed to open " << filePath;
            error = QBluetoothServiceDiscoveryAgent::InputOutputError;
            errorString = QBluetoothServiceDiscoveryAgent::tr("Failed to open remote device file");
            q->error(error);
        }
        _q_serviceDiscoveryFinished();
        return;
    } else {
        if (rdNotifier)
            delete rdNotifier;
        rdNotifier = new QSocketNotifier(m_rdfd, QSocketNotifier::Read, this);
        if (rdNotifier) {
            connect(rdNotifier, SIGNAL(activated(int)), this, SLOT(remoteDevicesChanged(int)));
        } else {
            qCWarning(QT_BT_QNX) << "Service Discovery: Failed to connect to rdNotifier";
            error = QBluetoothServiceDiscoveryAgent::InputOutputError;
            errorString = QBluetoothServiceDiscoveryAgent::tr("Failed to connect to notifier");
            q->error(error);
            _q_serviceDiscoveryFinished();
            return;
        }
    }
    m_queryTimer.start(10000);
    ppsSendControlMessage("service_query", QStringLiteral("{\"addr\":\"%1\"}").arg(address.toString()), this);
#endif
}

void QBluetoothServiceDiscoveryAgentPrivate::stop()
{
    m_queryTimer.stop();
    discoveredDevices.clear();
    setDiscoveryState(Inactive);
    Q_Q(QBluetoothServiceDiscoveryAgent);
    emit q->canceled();
    if (rdNotifier)
        delete rdNotifier;
    rdNotifier = 0;
    if (m_rdfd != -1) {
        qt_safe_close (m_rdfd);
        m_rdfd = -1;
    }
}

void QBluetoothServiceDiscoveryAgentPrivate::remoteDevicesChanged(int fd)
{
    if (discoveredDevices.count() == 0)
        return;
    pps_decoder_t ppsDecoder;
    pps_decoder_initialize(&ppsDecoder, 0);

    QBluetoothAddress deviceAddr;
    QString deviceName;

    if (!ppsReadRemoteDevice(fd, &ppsDecoder, &deviceAddr, &deviceName)) {
        pps_decoder_cleanup(&ppsDecoder);
        return;
    }

    pps_decoder_push(&ppsDecoder, "available_services");

    const char *next_service = 0;
    for (int service_count=0; pps_decoder_get_string(&ppsDecoder, 0, &next_service ) == PPS_DECODER_OK; service_count++) {
        if (next_service == 0)
            break;

        qCDebug(QT_BT_QNX) << Q_FUNC_INFO << "Service" << next_service;

        QBluetoothServiceInfo serviceInfo;
        serviceInfo.setDevice(discoveredDevices.at(0));

        QBluetoothServiceInfo::Sequence  protocolDescriptorList;
        protocolDescriptorList << QVariant::fromValue(QBluetoothUuid(QBluetoothUuid::L2cap));

        bool ok;
        QBluetoothUuid suuid(QByteArray(next_service).toUInt(&ok,16));
        if (!ok) {
            QList<QByteArray> serviceName = QByteArray(next_service).split(':');
            if (serviceName.size() == 2) {
                serviceInfo.setServiceUuid(QBluetoothUuid(QLatin1String(serviceName.last())));
                suuid = QBluetoothUuid((quint16)(serviceName.first().toUInt(&ok,16)));
                if (suuid == QBluetoothUuid::SerialPort) {
                    QBluetoothServiceInfo::Sequence protocol;
                    protocol << QVariant::fromValue(QBluetoothUuid(QBluetoothUuid::Rfcomm))
                             << QVariant::fromValue(0);
                    protocolDescriptorList.append(QVariant::fromValue(protocol));
                }
            }
        } else {
            //We do not have anything better, so we set the service class UUID as service UUID
            serviceInfo.setServiceUuid(suuid);
        }

        //Check if the UUID is in the uuidFilter
        if (!uuidFilter.isEmpty() && !uuidFilter.contains(serviceInfo.serviceUuid()))
            continue;

        serviceInfo.setAttribute(QBluetoothServiceInfo::ProtocolDescriptorList, protocolDescriptorList);

        QList<QBluetoothUuid> serviceClassId;
        serviceClassId << suuid;
        serviceInfo.setAttribute(QBluetoothServiceInfo::ServiceClassIds, QVariant::fromValue(serviceClassId));

        serviceInfo.setAttribute(QBluetoothServiceInfo::BrowseGroupList,
                                     QBluetoothUuid(QBluetoothUuid::PublicBrowseGroup));

        bool entryExists = false;
        //Did we already discover this service?
        foreach (QBluetoothServiceInfo sInfo, q_ptr->discoveredServices()) {
            if (sInfo.device() == serviceInfo.device()
                    && sInfo.serviceUuid() == serviceInfo.serviceUuid()
                    && sInfo.serviceClassUuids() == serviceInfo.serviceClassUuids()) {
                entryExists = true;
                //qCDebug(QT_BT_QNX) << "Entry exists" << serviceInfo.serviceClassUuids().first() << sInfo.serviceClassUuids().first();
                break;
            }
        }

        if (!entryExists) {
            qCDebug(QT_BT_QNX) << "Adding service" << next_service << " " << serviceInfo.socketProtocol();
            discoveredServices << serviceInfo;
            q_ptr->serviceDiscovered(serviceInfo);
        }
    }

    pps_decoder_cleanup(&ppsDecoder);
}

void QBluetoothServiceDiscoveryAgentPrivate::controlReply(ppsResult result)
{
    qCDebug(QT_BT_QNX) << "Control reply" << result.msg << result.dat;
    if (!m_queryTimer.isActive())
        return;
    m_queryTimer.stop();
    Q_Q(QBluetoothServiceDiscoveryAgent);
    if (!result.errorMsg.isEmpty()) {
        qCWarning(QT_BT_QNX) << Q_FUNC_INFO << result.errorMsg;
        errorString = result.errorMsg;
        error = QBluetoothServiceDiscoveryAgent::InputOutputError;
        q->error(error);
    } else {
        _q_serviceDiscoveryFinished();
    }
}

void QBluetoothServiceDiscoveryAgentPrivate::controlEvent(ppsResult result)
{
    qCDebug(QT_BT_QNX) << "Control event" << result.msg << result.dat;
    if (!m_queryTimer.isActive())
        return;
    m_queryTimer.stop();
    Q_Q(QBluetoothServiceDiscoveryAgent);
    if (!result.errorMsg.isEmpty()) {
        qCWarning(QT_BT_QNX) << Q_FUNC_INFO << result.errorMsg;
        errorString = result.errorMsg;
        error = QBluetoothServiceDiscoveryAgent::InputOutputError;
        q->error(error);
    } else {
        _q_serviceDiscoveryFinished();
    }
}

void QBluetoothServiceDiscoveryAgentPrivate::queryTimeout()
{
    Q_Q(QBluetoothServiceDiscoveryAgent);
    error = QBluetoothServiceDiscoveryAgent::UnknownError;
    errorString = QBluetoothServiceDiscoveryAgent::tr("Service query timed out");
    q->error(error);
    _q_serviceDiscoveryFinished();
}
QT_END_NAMESPACE<|MERGE_RESOLUTION|>--- conflicted
+++ resolved
@@ -150,7 +150,6 @@
 void QBluetoothServiceDiscoveryAgentPrivate::start(const QBluetoothAddress &address)
 {
     Q_Q(QBluetoothServiceDiscoveryAgent);
-<<<<<<< HEAD
 #ifdef QT_QNX_BT_BLUETOOTH
     errno = 0;
     if (!m_btInitialized) {
@@ -195,13 +194,9 @@
     else
         _q_serviceDiscoveryFinished();
 #else
-    QByteArray filePath = QByteArray("/pps/services/bluetooth/remote_devices/").append(address.toString().toUtf8().constData());
-    if ((m_rdfd = qt_safe_open(filePath.constData(), O_RDONLY)) == -1) {
-=======
     qCDebug(QT_BT_QNX) << "Starting Service discovery for" << address.toString();
     const QString filePath = QStringLiteral("/pps/services/bluetooth/remote_devices/").append(address.toString());
     if ((m_rdfd = qt_safe_open(filePath.toLocal8Bit().constData(), O_RDONLY)) == -1) {
->>>>>>> 02a74dce
         if (QFile::exists(filePath + QLatin1String("-00")) ||
             QFile::exists(filePath + QLatin1String("-01"))) {
             qCDebug(QT_BT_QNX) << "LE device discovered...skipping";
