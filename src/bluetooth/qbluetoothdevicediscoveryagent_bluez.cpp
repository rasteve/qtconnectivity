--- conflicted
+++ resolved
@@ -305,8 +305,8 @@
     foreach (const QString &u, dict.value(QLatin1String("UUIDs")).toStringList())
         uuids.append(QBluetoothUuid(u));
     device.setServiceUuids(uuids, QBluetoothDeviceInfo::DataIncomplete);
-<<<<<<< HEAD
-    device.setCached(dict.value(QLatin1String("Cached")).toBool());
+    device.setCached(dict.value(QStringLiteral("Cached")).toBool());
+
 
     /*
      * Bluez v4.1 does not have extra bit which gives information if device is Bluetooth
@@ -317,15 +317,9 @@
         device.setCoreConfiguration(QBluetoothDeviceInfo::LowEnergyCoreConfiguration);
     else
         device.setCoreConfiguration(QBluetoothDeviceInfo::BaseRateCoreConfiguration);
-    for(int i = 0; i < discoveredDevices.size(); i++){
-        if(discoveredDevices[i].address() == device.address()) {
-            if(discoveredDevices[i] == device) {
-=======
-    device.setCached(dict.value(QStringLiteral("Cached")).toBool());
     for (int i = 0; i < discoveredDevices.size(); i++) {
         if (discoveredDevices[i].address() == device.address()) {
             if (discoveredDevices[i] == device) {
->>>>>>> 552f1a16
                 qCDebug(QT_BT_BLUEZ) << "Duplicate: " << address;
                 return;
             }
