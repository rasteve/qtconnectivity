--- conflicted
+++ resolved
@@ -1,13 +1,8 @@
 /****************************************************************************
 **
-<<<<<<< HEAD
-** Copyright (C) 2014 Digia Plc and/or its subsidiary(-ies).
+** Copyright (C) 2015 The Qt Company Ltd.
 ** Copyright (C) 2014 Denis Shienkov <denis.shienkov@gmail.com>
-** Contact: http://www.qt-project.org/legal
-=======
-** Copyright (C) 2015 The Qt Company Ltd.
 ** Contact: http://www.qt.io/licensing/
->>>>>>> 5fcaf1b1
 **
 ** This file is part of the QtBluetooth module of the Qt Toolkit.
 **
