--- conflicted
+++ resolved
@@ -1,13 +1,8 @@
 /****************************************************************************
 **
-<<<<<<< HEAD
-** Copyright (C) 2015 The Qt Company Ltd.
+** Copyright (C) 2016 The Qt Company Ltd.
 ** Copyright (C) 2014 Denis Shienkov <denis.shienkov@gmail.com>
-** Contact: http://www.qt.io/licensing/
-=======
-** Copyright (C) 2016 The Qt Company Ltd.
 ** Contact: https://www.qt.io/licensing/
->>>>>>> 6b3640d2
 **
 ** This file is part of the QtBluetooth module of the Qt Toolkit.
 **
@@ -84,23 +79,18 @@
 QT_END_NAMESPACE
 #endif
 
-<<<<<<< HEAD
 #ifdef QT_WIN_BLUETOOTH
 #include <QtConcurrent>
-=======
+#endif
+
 #ifdef QT_WINRT_BLUETOOTH
 class QWinRTBluetoothDeviceDiscoveryWorker;
->>>>>>> 6b3640d2
 #endif
 
 QT_BEGIN_NAMESPACE
 
 class QBluetoothDeviceDiscoveryAgentPrivate
-<<<<<<< HEAD
-#if defined(QT_ANDROID_BLUETOOTH) || defined(QT_WIN_BLUETOOTH)
-=======
-#if defined(QT_ANDROID_BLUETOOTH) || defined(QT_WINRT_BLUETOOTH)
->>>>>>> 6b3640d2
+#if defined(QT_ANDROID_BLUETOOTH) || defined(QT_WINRT_BLUETOOTH) || defined(QT_WIN_BLUETOOTH)
     : public QObject
 {
     Q_OBJECT
@@ -174,7 +164,6 @@
     QTimer extendedDiscoveryTimer;
 #endif
 
-<<<<<<< HEAD
 #ifdef QT_WIN_BLUETOOTH
 public:
     static QString discoveredLeDeviceSystemPath(const QBluetoothAddress &deviceAddress);
@@ -194,7 +183,6 @@
     Qt::HANDLE hSearch;
 #endif
 
-=======
 #ifdef QT_WINRT_BLUETOOTH
 private slots:
     void registerDevice(const QBluetoothDeviceInfo &info);
@@ -209,7 +197,6 @@
 
     int lowEnergySearchTimeout;
     QBluetoothDeviceDiscoveryAgent::DiscoveryMethods requestedMethods;
->>>>>>> 6b3640d2
     QBluetoothDeviceDiscoveryAgent *q_ptr;
 };
 
