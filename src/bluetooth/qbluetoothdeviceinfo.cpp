--- conflicted
+++ resolved
@@ -246,7 +246,6 @@
     \value DataUnavailable  No data is available.
 */
 
-<<<<<<< HEAD
 /*!
     \enum QBluetoothDeviceInfo::CoreConfiguration
 
@@ -257,15 +256,6 @@
                                                 for standard and Low Energy device.
     \value LowEnergyCoreCOnfiguration           The device is a Bluetooth Low Energy device.
 */
-
-QBluetoothDeviceInfoPrivate::QBluetoothDeviceInfoPrivate()
-    : valid(false), cached(false), rssi(1),
-      serviceClasses(QBluetoothDeviceInfo::NoService),
-      majorDeviceClass(QBluetoothDeviceInfo::MiscellaneousDevice),
-      minorDeviceClass(0),
-      serviceUuidsCompleteness(QBluetoothDeviceInfo::DataUnavailable),
-      deviceCoreConfiguration(QBluetoothDeviceInfo::BaseRateCoreConfiguration)
-=======
 QBluetoothDeviceInfoPrivate::QBluetoothDeviceInfoPrivate() :
     valid(false),
     cached(false),
@@ -273,8 +263,8 @@
     serviceClasses(QBluetoothDeviceInfo::NoService),
     majorDeviceClass(QBluetoothDeviceInfo::MiscellaneousDevice),
     minorDeviceClass(0),
-    serviceUuidsCompleteness(QBluetoothDeviceInfo::DataUnavailable)
->>>>>>> 552f1a16
+    serviceUuidsCompleteness(QBluetoothDeviceInfo::DataUnavailable),
+    deviceCoreConfiguration(QBluetoothDeviceInfo::BaseRateCoreConfiguration)
 {
 }
 
@@ -414,11 +404,8 @@
     if (d->serviceUuids.count() != other.d_func()->serviceUuids.count())
         return false;
     if (d->serviceUuids != other.d_func()->serviceUuids)
-<<<<<<< HEAD
         return false;
     if (d->deviceCoreConfiguration != other.d_func()->deviceCoreConfiguration)
-=======
->>>>>>> 552f1a16
         return false;
 
     return true;
