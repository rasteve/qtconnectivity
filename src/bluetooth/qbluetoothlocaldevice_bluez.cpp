/****************************************************************************
**
** Copyright (C) 2014 Digia Plc and/or its subsidiary(-ies).
** Contact: http://www.qt-project.org/legal
**
** This file is part of the QtBluetooth module of the Qt Toolkit.
**
** $QT_BEGIN_LICENSE:LGPL$
** Commercial License Usage
** Licensees holding valid commercial Qt licenses may use this file in
** accordance with the commercial license agreement provided with the
** Software or, alternatively, in accordance with the terms contained in
** a written agreement between you and Digia.  For licensing terms and
** conditions see http://qt.digia.com/licensing.  For further information
** use the contact form at http://qt.digia.com/contact-us.
**
** GNU Lesser General Public License Usage
** Alternatively, this file may be used under the terms of the GNU Lesser
** General Public License version 2.1 as published by the Free Software
** Foundation and appearing in the file LICENSE.LGPL included in the
** packaging of this file.  Please review the following information to
** ensure the GNU Lesser General Public License version 2.1 requirements
** will be met: http://www.gnu.org/licenses/old-licenses/lgpl-2.1.html.
**
** In addition, as a special exception, Digia gives you certain additional
** rights.  These rights are described in the Digia Qt LGPL Exception
** version 1.1, included in the file LGPL_EXCEPTION.txt in this package.
**
** GNU General Public License Usage
** Alternatively, this file may be used under the terms of the GNU
** General Public License version 3.0 as published by the Free Software
** Foundation and appearing in the file LICENSE.GPL included in the
** packaging of this file.  Please review the following information to
** ensure the GNU General Public License version 3.0 requirements will be
** met: http://www.gnu.org/copyleft/gpl.html.
**
**
** $QT_END_LICENSE$
**
****************************************************************************/

#include <QtCore/QLoggingCategory>
#include <QtDBus/QDBusContext>

#include "qbluetoothlocaldevice.h"
#include "qbluetoothaddress.h"
#include "qbluetoothlocaldevice_p.h"

#include "bluez/manager_p.h"
#include "bluez/adapter_p.h"
#include "bluez/agent_p.h"
#include "bluez/device_p.h"
#include "bluez/bluez5_helper_p.h"
#include "bluez/objectmanager_p.h"
#include "bluez/properties_p.h"
#include "bluez/adapter1_bluez5_p.h"
#include "bluez/device1_bluez5_p.h"

QT_BEGIN_NAMESPACE

Q_DECLARE_LOGGING_CATEGORY(QT_BT_BLUEZ)

static const QLatin1String agentPath("/qt/agent");

inline uint qHash(const QBluetoothAddress &address)
{
    return ::qHash(address.toUInt64());
}

QBluetoothLocalDevice::QBluetoothLocalDevice(QObject *parent) :
    QObject(parent),
    d_ptr(new QBluetoothLocalDevicePrivate(this))
{
}

QBluetoothLocalDevice::QBluetoothLocalDevice(const QBluetoothAddress &address, QObject *parent) :
    QObject(parent),
    d_ptr(new QBluetoothLocalDevicePrivate(this, address))
{
}

QString QBluetoothLocalDevice::name() const
{
    if (d_ptr->adapter) {
        QDBusPendingReply<QVariantMap> reply = d_ptr->adapter->GetProperties();
        reply.waitForFinished();
        if (reply.isError())
            return QString();

        return reply.value().value(QStringLiteral("Name")).toString();
    } else if (d_ptr->adapterBluez5) {
        return d_ptr->adapterBluez5->name();
    }

    return QString();
}

QBluetoothAddress QBluetoothLocalDevice::address() const
{
    if (d_ptr->adapter) {
        QDBusPendingReply<QVariantMap> reply = d_ptr->adapter->GetProperties();
        reply.waitForFinished();
        if (reply.isError())
            return QBluetoothAddress();

        return QBluetoothAddress(reply.value().value(QStringLiteral("Address")).toString());
    } else if (d_ptr->adapterBluez5) {
        return QBluetoothAddress(d_ptr->adapterBluez5->address());
    }

    return QBluetoothAddress();
}

void QBluetoothLocalDevice::powerOn()
{
    if (d_ptr->adapter)
        d_ptr->adapter->SetProperty(QStringLiteral("Powered"), QDBusVariant(QVariant::fromValue(true)));
    else if (d_ptr->adapterBluez5)
        d_ptr->adapterBluez5->setPowered(true);
}

void QBluetoothLocalDevice::setHostMode(QBluetoothLocalDevice::HostMode mode)
{
    if (!isValid())
        return;

    Q_D(QBluetoothLocalDevice);

    switch (mode) {
    case HostDiscoverableLimitedInquiry:
    case HostDiscoverable:
        if (hostMode() == HostPoweredOff) {
            // We first have to wait for BT to be powered on,
            // then we can set the host mode correctly
            d->pendingHostModeChange = static_cast<int>(HostDiscoverable);
            if (d->adapter) {
                d->adapter->SetProperty(QStringLiteral("Powered"),
                                        QDBusVariant(QVariant::fromValue(true)));
            } else {
                d->adapterBluez5->setPowered(true);
            }
        } else {
            if (d->adapter) {
                d->adapter->SetProperty(QStringLiteral("Discoverable"),
                                        QDBusVariant(QVariant::fromValue(true)));
            } else {
                d->adapterBluez5->setDiscoverable(true);
            }
        }
        break;
    case HostConnectable:
        if (hostMode() == HostPoweredOff) {
            d->pendingHostModeChange = static_cast<int>(HostConnectable);
            if (d->adapter) {
                d->adapter->SetProperty(QStringLiteral("Powered"),
                                        QDBusVariant(QVariant::fromValue(true)));
            } else {
                d->adapterBluez5->setPowered(true);
            }
        } else {
            if (d->adapter) {
                d->adapter->SetProperty(QStringLiteral("Discoverable"),
                                        QDBusVariant(QVariant::fromValue(false)));
            } else {
                d->adapterBluez5->setDiscoverable(false);
            }
        }
        break;
    case HostPoweredOff:
        if (d->adapter) {
            d->adapter->SetProperty(QStringLiteral("Powered"),
                                    QDBusVariant(QVariant::fromValue(false)));
        } else {
            d->adapterBluez5->setPowered(false);
        }
        break;
    }
}

QBluetoothLocalDevice::HostMode QBluetoothLocalDevice::hostMode() const
{
    if (d_ptr->adapter) {
        QDBusPendingReply<QVariantMap> reply = d_ptr->adapter->GetProperties();
        reply.waitForFinished();
        if (reply.isError())
            return HostPoweredOff;

        if (!reply.value().value(QStringLiteral("Powered")).toBool())
            return HostPoweredOff;
        else if (reply.value().value(QStringLiteral("Discoverable")).toBool())
            return HostDiscoverable;
        else if (reply.value().value(QStringLiteral("Powered")).toBool())
            return HostConnectable;
    } else if (d_ptr->adapterBluez5) {
        if (!d_ptr->adapterBluez5->powered())
            return HostPoweredOff;
        else if (d_ptr->adapterBluez5->discoverable())
            return HostDiscoverable;
        else if (d_ptr->adapterBluez5->powered())
            return HostConnectable;
    }

    return HostPoweredOff;
}

QList<QBluetoothAddress> QBluetoothLocalDevice::connectedDevices() const
{
    return d_ptr->connectedDevices();
}

QList<QBluetoothHostInfo> QBluetoothLocalDevice::allDevices()
{
    QList<QBluetoothHostInfo> localDevices;

    if (isBluez5()) {
        OrgFreedesktopDBusObjectManagerInterface manager(QStringLiteral("org.bluez"),
                                                         QStringLiteral("/"),
                                                         QDBusConnection::systemBus());
        QDBusPendingReply<ManagedObjectList> reply = manager.GetManagedObjects();
        reply.waitForFinished();
        if (reply.isError())
            return localDevices;

        foreach (const QDBusObjectPath &path, reply.value().keys()) {
            const InterfaceList ifaceList = reply.value().value(path);
            foreach (const QString &iface, ifaceList.keys()) {
                if (iface == QStringLiteral("org.bluez.Adapter1")) {
                    QBluetoothHostInfo hostInfo;
                    const QString temp = ifaceList.value(iface).value(QStringLiteral("Address")).toString();

                    hostInfo.setAddress(QBluetoothAddress(temp));
                    if (hostInfo.address().isNull())
                        continue;
                    hostInfo.setName(ifaceList.value(iface).value(QStringLiteral("Name")).toString());
                    localDevices.append(hostInfo);
                }
            }
        }
   } else {
        OrgBluezManagerInterface manager(QStringLiteral("org.bluez"), QStringLiteral("/"),
                                         QDBusConnection::systemBus());

        QDBusPendingReply<QList<QDBusObjectPath> > reply = manager.ListAdapters();
        reply.waitForFinished();
        if (reply.isError())
            return localDevices;

        foreach (const QDBusObjectPath &path, reply.value()) {
            QBluetoothHostInfo hostinfo;
            OrgBluezAdapterInterface adapter(QStringLiteral("org.bluez"), path.path(),
                                             QDBusConnection::systemBus());

            QDBusPendingReply<QVariantMap> reply = adapter.GetProperties();
            reply.waitForFinished();
            if (reply.isError())
                continue;

            hostinfo.setAddress(QBluetoothAddress(
                                    reply.value().value(QStringLiteral("Address")).toString()));
            hostinfo.setName(reply.value().value(QStringLiteral("Name")).toString());

            localDevices.append(hostinfo);
        }
    }

    return localDevices;
}

static inline OrgBluezDeviceInterface *getDevice(const QBluetoothAddress &address,
                                                 QBluetoothLocalDevicePrivate *d_ptr)
{
    if (!d_ptr || !d_ptr->adapter)
        return 0;
    QDBusPendingReply<QDBusObjectPath> reply = d_ptr->adapter->FindDevice(address.toString());
    reply.waitForFinished();
    if (reply.isError()) {
        qCWarning(QT_BT_BLUEZ) << Q_FUNC_INFO << "reply failed" << reply.error();
        return 0;
    }

    QDBusObjectPath path = reply.value();

    return new OrgBluezDeviceInterface(QLatin1String("org.bluez"), path.path(),
                                       QDBusConnection::systemBus());
}

void QBluetoothLocalDevice::requestPairing(const QBluetoothAddress &address, Pairing pairing)
{
    if (address.isNull() || !isValid()) {
        QMetaObject::invokeMethod(this, "error", Qt::QueuedConnection,
                                  Q_ARG(QBluetoothLocalDevice::Error,
                                        QBluetoothLocalDevice::PairingError));
        return;
    }

    const Pairing current_pairing = pairingStatus(address);
    if (current_pairing == pairing) {
        if (d_ptr->adapterBluez5) {
            // A possibly running discovery or pending pairing request should be canceled
            if (d_ptr->pairingDiscoveryTimer && d_ptr->pairingDiscoveryTimer->isActive()) {
                d_ptr->pairingDiscoveryTimer->stop();
            }

            if (d_ptr->pairingTarget) {
                qCDebug(QT_BT_BLUEZ) << "Cancelling pending pairing request to" << d_ptr->pairingTarget->address();
                QDBusPendingReply<> cancelReply = d_ptr->pairingTarget->CancelPairing();
                cancelReply.waitForFinished();
                delete d_ptr->pairingTarget;
                d_ptr->pairingTarget = 0;
            }

        }
        QMetaObject::invokeMethod(this, "pairingFinished", Qt::QueuedConnection,
                                  Q_ARG(QBluetoothAddress, address),
                                  Q_ARG(QBluetoothLocalDevice::Pairing, pairing));
        return;
    }

    if (d_ptr->adapterBluez5) {
        d_ptr->requestPairingBluez5(address, pairing);
        return;
    }

    if (pairing == Paired || pairing == AuthorizedPaired) {
        d_ptr->address = address;
        d_ptr->pairing = pairing;

        if (!d_ptr->agent) {
            d_ptr->agent = new OrgBluezAgentAdaptor(d_ptr);
            bool res = QDBusConnection::systemBus().registerObject(d_ptr->agent_path, d_ptr);
            if (!res) {
                QMetaObject::invokeMethod(this, "error", Qt::QueuedConnection,
                                          Q_ARG(QBluetoothLocalDevice::Error,
                                                QBluetoothLocalDevice::PairingError));
                qCWarning(QT_BT_BLUEZ) << "Failed to register agent";
                return;
            }
        }

        if (current_pairing == Paired && pairing == AuthorizedPaired) {
            OrgBluezDeviceInterface *device = getDevice(address, d_ptr);
            if (!device) {
                QMetaObject::invokeMethod(this, "error", Qt::QueuedConnection,
                                          Q_ARG(QBluetoothLocalDevice::Error,
                                                QBluetoothLocalDevice::PairingError));
                return;
            }
            QDBusPendingReply<> deviceReply
                = device->SetProperty(QLatin1String("Trusted"), QDBusVariant(true));
            deviceReply.waitForFinished();
            if (deviceReply.isError()) {
                qCWarning(QT_BT_BLUEZ) << Q_FUNC_INFO << "reply failed" << deviceReply.error();
                QMetaObject::invokeMethod(this, "error", Qt::QueuedConnection,
                                          Q_ARG(QBluetoothLocalDevice::Error,
                                                QBluetoothLocalDevice::PairingError));
                return;
            }
            delete device;
            QMetaObject::invokeMethod(this, "pairingFinished", Qt::QueuedConnection,
                                      Q_ARG(QBluetoothAddress, address),
                                      Q_ARG(QBluetoothLocalDevice::Pairing,
                                            QBluetoothLocalDevice::AuthorizedPaired));
        } else if (current_pairing == AuthorizedPaired && pairing == Paired) {
            OrgBluezDeviceInterface *device = getDevice(address, d_ptr);
            if (!device) {
                QMetaObject::invokeMethod(this, "error", Qt::QueuedConnection,
                                          Q_ARG(QBluetoothLocalDevice::Error,
                                                QBluetoothLocalDevice::PairingError));
                return;
            }
            QDBusPendingReply<> deviceReply
                = device->SetProperty(QLatin1String("Trusted"), QDBusVariant(false));
            deviceReply.waitForFinished();
            if (deviceReply.isError()) {
                qCWarning(QT_BT_BLUEZ) << Q_FUNC_INFO << "reply failed" << deviceReply.error();
                QMetaObject::invokeMethod(this, "error", Qt::QueuedConnection,
                                          Q_ARG(QBluetoothLocalDevice::Error,
                                                QBluetoothLocalDevice::PairingError));
                return;
            }
            delete device;
            QMetaObject::invokeMethod(this, "pairingFinished", Qt::QueuedConnection,
                                      Q_ARG(QBluetoothAddress, address),
                                      Q_ARG(QBluetoothLocalDevice::Pairing,
                                            QBluetoothLocalDevice::Paired));
        } else {
            QDBusPendingReply<QDBusObjectPath> reply
                = d_ptr->adapter->CreatePairedDevice(address.toString(),
                                                     QDBusObjectPath(d_ptr->agent_path),
                                                     QLatin1String("NoInputNoOutput"));

            QDBusPendingCallWatcher *watcher = new QDBusPendingCallWatcher(reply, this);
            connect(watcher, SIGNAL(finished(QDBusPendingCallWatcher *)), d_ptr,
                    SLOT(pairingCompleted(QDBusPendingCallWatcher *)));

            if (reply.isError())
                qCWarning(QT_BT_BLUEZ) << Q_FUNC_INFO << reply.error() << d_ptr->agent_path;
        }
    } else if (pairing == Unpaired) {
        QDBusPendingReply<QDBusObjectPath> reply = this->d_ptr->adapter->FindDevice(
            address.toString());
        reply.waitForFinished();
        if (reply.isError()) {
            qCWarning(QT_BT_BLUEZ) << Q_FUNC_INFO << "failed to find device" << reply.error();
            QMetaObject::invokeMethod(this, "error", Qt::QueuedConnection,
                                      Q_ARG(QBluetoothLocalDevice::Error,
                                            QBluetoothLocalDevice::PairingError));
            return;
        }
        QDBusPendingReply<> removeReply = this->d_ptr->adapter->RemoveDevice(reply.value());
        removeReply.waitForFinished();
        if (removeReply.isError()) {
            qCWarning(QT_BT_BLUEZ) << Q_FUNC_INFO << "failed to remove device"
                                   << removeReply.error();
            QMetaObject::invokeMethod(this, "error", Qt::QueuedConnection,
                                      Q_ARG(QBluetoothLocalDevice::Error,
                                            QBluetoothLocalDevice::PairingError));
        } else {
            QMetaObject::invokeMethod(this, "pairingFinished", Qt::QueuedConnection,
                                      Q_ARG(QBluetoothAddress, address),
                                      Q_ARG(QBluetoothLocalDevice::Pairing,
                                            QBluetoothLocalDevice::Unpaired));
        }
    }
}

void QBluetoothLocalDevicePrivate::requestPairingBluez5(const QBluetoothAddress &targetAddress,
                                                        QBluetoothLocalDevice::Pairing targetPairing)
{
    if (!managerBluez5)
        return;

    //are we already discovering something? -> abort those attempts
    if (pairingDiscoveryTimer && pairingDiscoveryTimer->isActive()) {
        pairingDiscoveryTimer->stop();
        if (!discoveryWasAlreadyActive)
            adapterBluez5->StopDiscovery();
    }

    if (pairingTarget) {
        delete pairingTarget;
        pairingTarget = 0;
    }

    // pairing implies that the device was found
    // if we cannot find it we may have to turn on Discovery mode for a limited amount of time

    // check device doesn't already exist
    QDBusPendingReply<ManagedObjectList> reply = managerBluez5->GetManagedObjects();
    reply.waitForFinished();
    if (reply.isError()) {
        emit q_ptr->error(QBluetoothLocalDevice::PairingError);
        return;
    }


    foreach (const QDBusObjectPath &path, reply.value().keys()) {
        const InterfaceList ifaceList = reply.value().value(path);
        foreach (const QString &iface, ifaceList.keys()) {

            if (iface == QStringLiteral("org.bluez.Device1")) {

                OrgBluezDevice1Interface device(QStringLiteral("org.bluez"),
                                                path.path(),
                                                QDBusConnection::systemBus());
                if (targetAddress == QBluetoothAddress(device.address())) {
                    qCDebug(QT_BT_BLUEZ) << "Initiating direct pair to" << targetAddress.toString();
                    //device exist -> directly work with it
                    processPairingBluez5(path.path(), targetPairing);
                    return;
                }
            }
        }
    }

    //no device matching -> turn on discovery

    //remember whether we were discovering already
    //if it was on don't modify it
    discoveryWasAlreadyActive = adapterBluez5->discovering();

    if (!discoveryWasAlreadyActive)
        adapterBluez5->StartDiscovery();

    address = targetAddress;
    pairing = targetPairing;
    if (!pairingDiscoveryTimer) {
        pairingDiscoveryTimer = new QTimer(this);
        pairingDiscoveryTimer->setSingleShot(true);
        pairingDiscoveryTimer->setInterval(20000); //20s
        connect(pairingDiscoveryTimer, SIGNAL(timeout()),
                SLOT(pairingDiscoveryTimedOut()));
    }

    qCDebug(QT_BT_BLUEZ) << "Initiating discovery for pairing on" << targetAddress.toString();
    pairingDiscoveryTimer->start();
}

/*!
 * \internal
 *
 * Found a matching device. Now we must ensure its pairing/trusted state is as desired.
 * If it has to be paired then we need another roundtrip through the event loop
 * while we wait for the user to accept the pairing dialogs.
 */
void QBluetoothLocalDevicePrivate::processPairingBluez5(const QString &objectPath,
                                                        QBluetoothLocalDevice::Pairing target)
{
    if (pairingTarget)
        delete pairingTarget;

    //stop possibly running discovery
    if (pairingDiscoveryTimer && pairingDiscoveryTimer->isActive()) {
        pairingDiscoveryTimer->stop();

        if (!discoveryWasAlreadyActive)
            adapterBluez5->StopDiscovery();
    }

    pairingTarget = new OrgBluezDevice1Interface(QStringLiteral("org.bluez"), objectPath,
                                                 QDBusConnection::systemBus(), this);
    const QBluetoothAddress targetAddress(pairingTarget->address());

    Q_Q(QBluetoothLocalDevice);

    switch (target) {
    case QBluetoothLocalDevice::Unpaired: {
        delete pairingTarget;
        pairingTarget = 0;

        QDBusPendingReply<> removeReply = adapterBluez5->RemoveDevice(QDBusObjectPath(objectPath));
        removeReply.waitForFinished();

        if (removeReply.isError())
            emit q->error(QBluetoothLocalDevice::PairingError);
        else
            emit q->pairingFinished(targetAddress, QBluetoothLocalDevice::Unpaired);

        break;
    }
    case QBluetoothLocalDevice::Paired:
    case QBluetoothLocalDevice::AuthorizedPaired:
        pairing = target;

        if (!pairingTarget->paired()) {
            qCDebug(QT_BT_BLUEZ) << "Sending pairing request to" << pairingTarget->address();
            //initiate the pairing
            QDBusPendingReply<> pairReply = pairingTarget->Pair();
            QDBusPendingCallWatcher *watcher = new QDBusPendingCallWatcher(pairReply, this);
            connect(watcher, SIGNAL(finished(QDBusPendingCallWatcher*)),
                    SLOT(pairingCompleted(QDBusPendingCallWatcher*)));
            return;
        }

        //already paired but Trust level must be adjusted
        if (target == QBluetoothLocalDevice::AuthorizedPaired && !pairingTarget->trusted())
            pairingTarget->setTrusted(true);
        else if (target == QBluetoothLocalDevice::Paired && pairingTarget->trusted())
            pairingTarget->setTrusted(false);

        delete pairingTarget;
        pairingTarget = 0;

        emit q->pairingFinished(targetAddress, target);

        break;
    default:
        break;
    }
}

void QBluetoothLocalDevicePrivate::pairingDiscoveryTimedOut()
{
    qCWarning(QT_BT_BLUEZ) << "Discovery for pairing purposes failed. Cannot find parable device.";

    if (!discoveryWasAlreadyActive)
        adapterBluez5->StopDiscovery();

    emit q_ptr->error(QBluetoothLocalDevice::PairingError);
}

QBluetoothLocalDevice::Pairing QBluetoothLocalDevice::pairingStatus(
    const QBluetoothAddress &address) const
{
    if (address.isNull())
        return Unpaired;

    if (d_ptr->adapter) {
        OrgBluezDeviceInterface *device = getDevice(address, d_ptr);

        if (!device)
            return Unpaired;

        QDBusPendingReply<QVariantMap> deviceReply = device->GetProperties();
        deviceReply.waitForFinished();
        if (deviceReply.isError())
            return Unpaired;

        QVariantMap map = deviceReply.value();

        if (map.value(QLatin1String("Trusted")).toBool() && map.value(QLatin1String("Paired")).toBool())
            return AuthorizedPaired;
        else if (map.value(QLatin1String("Paired")).toBool())
            return Paired;
    } else if (d_ptr->adapterBluez5) {

        QDBusPendingReply<ManagedObjectList> reply = d_ptr->managerBluez5->GetManagedObjects();
        reply.waitForFinished();
        if (reply.isError())
            return Unpaired;

        foreach (const QDBusObjectPath &path, reply.value().keys()) {
            const InterfaceList ifaceList = reply.value().value(path);
            foreach (const QString &iface, ifaceList.keys()) {

                if (iface == QStringLiteral("org.bluez.Device1")) {

                    OrgBluezDevice1Interface device(QStringLiteral("org.bluez"),
                                                    path.path(),
                                                    QDBusConnection::systemBus());

                    if (address == QBluetoothAddress(device.address())) {
                        if (device.trusted() && device.paired())
                            return AuthorizedPaired;
                        else if (device.paired())
                            return Paired;
                        else
                            return Unpaired;
                    }
                }
            }
        }
    }

    return Unpaired;
}

<<<<<<< HEAD
QBluetoothLocalDevicePrivate::QBluetoothLocalDevicePrivate(QBluetoothLocalDevice *q,
                                                           QBluetoothAddress address) :
        adapter(0),
        adapterBluez5(0),
        adapterProperties(0),
        managerBluez5(0),
        agent(0),
        localAddress(address),
        pairingTarget(0),
        pairingDiscoveryTimer(0),
        discoveryWasAlreadyActive(true),
        pendingHostModeChange(-1),
        msgConnection(0),
        q_ptr(q),
        connectedCached(false)
=======
QBluetoothLocalDevicePrivate::QBluetoothLocalDevicePrivate(QBluetoothLocalDevice *q, QBluetoothAddress address)
    : adapter(0), agent(0), localAddress(address), pendingHostModeChange(-1), msgConnection(0), q_ptr(q)
>>>>>>> ef7de5da
{
    if (isBluez5())
        initializeAdapterBluez5();
    else
        initializeAdapter();

    connectDeviceChanges();
}

void QBluetoothLocalDevicePrivate::connectDeviceChanges()
{
<<<<<<< HEAD
    if (adapter) { // invalid QBluetoothLocalDevice due to wrong local adapter address
        connect(adapter, SIGNAL(PropertyChanged(QString, QDBusVariant)),
                SLOT(PropertyChanged(QString, QDBusVariant)));
        connect(adapter, SIGNAL(DeviceCreated(QDBusObjectPath)),
                SLOT(_q_deviceCreated(QDBusObjectPath)));
        connect(adapter, SIGNAL(DeviceRemoved(QDBusObjectPath)),
                SLOT(_q_deviceRemoved(QDBusObjectPath)));
    } else if (adapterBluez5 && managerBluez5) {
        //setup property change notifications for all existing devices
        QDBusPendingReply<ManagedObjectList> reply = managerBluez5->GetManagedObjects();
        reply.waitForFinished();
        if (reply.isError())
            return;

        OrgFreedesktopDBusPropertiesInterface *monitor = 0;
        foreach (const QDBusObjectPath &path, reply.value().keys()) {
            const InterfaceList ifaceList = reply.value().value(path);
            foreach (const QString &iface, ifaceList.keys()) {
                if (iface == QStringLiteral("org.bluez.Device1")) {
                    monitor = new OrgFreedesktopDBusPropertiesInterface(QStringLiteral("org.bluez"),
                                                                        path.path(),
                                                                        QDBusConnection::systemBus(), this);
                    connect(monitor, SIGNAL(PropertiesChanged(QString,QVariantMap,QStringList)),
                            SLOT(PropertiesChanged(QString,QVariantMap,QStringList)));
                    deviceChangeMonitors.insert(path.path(), monitor);

                    const QVariantMap ifaceValues = ifaceList.value(QStringLiteral("org.bluez.Device1"));
                    if (ifaceValues.value(QStringLiteral("Connected"), false).toBool()) {
                        QBluetoothAddress address(ifaceValues.value(QStringLiteral("Address")).toString());
                        connectedDevicesSet.insert(address);
                    }
                }
            }
        }
=======
    if (adapter) { //invalid QBluetoothLocalDevice due to wrong local adapter address
        createCache();
        connect(adapter, SIGNAL(PropertyChanged(QString,QDBusVariant)), SLOT(PropertyChanged(QString,QDBusVariant)));
        connect(adapter, SIGNAL(DeviceCreated(QDBusObjectPath)), SLOT(_q_deviceCreated(QDBusObjectPath)));
        connect(adapter, SIGNAL(DeviceRemoved(QDBusObjectPath)), SLOT(_q_deviceRemoved(QDBusObjectPath)));
>>>>>>> ef7de5da
    }
}

QBluetoothLocalDevicePrivate::~QBluetoothLocalDevicePrivate()
{
    delete msgConnection;
    delete adapter;
    delete adapterBluez5;
    delete adapterProperties;
    delete managerBluez5;
    delete agent;
    delete pairingTarget;
    qDeleteAll(devices);
    qDeleteAll(deviceChangeMonitors);
}

void QBluetoothLocalDevicePrivate::initializeAdapter()
{
    if (adapter)
        return;

    OrgBluezManagerInterface manager(QLatin1String("org.bluez"), QLatin1String("/"),
                                     QDBusConnection::systemBus());

    if (localAddress == QBluetoothAddress()) {
        QDBusPendingReply<QDBusObjectPath> reply = manager.DefaultAdapter();
        reply.waitForFinished();
        if (reply.isError())
            return;

        adapter = new OrgBluezAdapterInterface(QLatin1String("org.bluez"),
                                               reply.value().path(), QDBusConnection::systemBus());
    } else {
        QDBusPendingReply<QList<QDBusObjectPath> > reply = manager.ListAdapters();
        reply.waitForFinished();
        if (reply.isError())
            return;

        foreach (const QDBusObjectPath &path, reply.value()) {
            OrgBluezAdapterInterface *tmpAdapter
                = new OrgBluezAdapterInterface(QLatin1String("org.bluez"),
                                               path.path(), QDBusConnection::systemBus());

            QDBusPendingReply<QVariantMap> reply = tmpAdapter->GetProperties();
            reply.waitForFinished();
            if (reply.isError())
                continue;

            QBluetoothAddress path_address(reply.value().value(QLatin1String("Address")).toString());

            if (path_address == localAddress) {
                adapter = tmpAdapter;
                break;
            } else {
                delete tmpAdapter;
            }
        }
    }

    currentMode = static_cast<QBluetoothLocalDevice::HostMode>(-1);
    if (adapter) {
        connect(adapter, SIGNAL(PropertyChanged(QString, QDBusVariant)),
                SLOT(PropertyChanged(QString, QDBusVariant)));

        qsrand(QTime::currentTime().msec());
        agent_path = agentPath;
        agent_path.append(QString::fromLatin1("/%1").arg(qrand()));
    }
}

void QBluetoothLocalDevicePrivate::initializeAdapterBluez5()
{
    if (adapterBluez5)
        return;

    //get all local adapters
    if (!managerBluez5)
        managerBluez5 = new OrgFreedesktopDBusObjectManagerInterface(
                                                     QStringLiteral("org.bluez"),
                                                     QStringLiteral("/"),
                                                     QDBusConnection::systemBus(), this);

    connect(managerBluez5, SIGNAL(InterfacesAdded(QDBusObjectPath,InterfaceList)),
            SLOT(InterfacesAdded(QDBusObjectPath,InterfaceList)));
    connect(managerBluez5, SIGNAL(InterfacesRemoved(QDBusObjectPath,QStringList)),
            SLOT(InterfacesRemoved(QDBusObjectPath,QStringList)));

    QDBusPendingReply<ManagedObjectList> reply = managerBluez5->GetManagedObjects();
    reply.waitForFinished();
    if (reply.isError())
        return;

    typedef QPair<QString, QBluetoothAddress> AddressForPathType;
    QList<AddressForPathType> localAdapters;

    foreach (const QDBusObjectPath &path, reply.value().keys()) {
        const InterfaceList ifaceList = reply.value().value(path);
        foreach (const QString &iface, ifaceList.keys()) {
            if (iface == QStringLiteral("org.bluez.Adapter1")) {
                AddressForPathType pair;
                pair.first = path.path();
                pair.second = QBluetoothAddress(ifaceList.value(iface).value(
                                                    QStringLiteral("Address")).toString());
                if (!pair.second.isNull())
                    localAdapters.append(pair);
                break;
            }
        }
    }

    if (localAdapters.isEmpty())
        return;

    if (localAddress.isNull()) {
        //concept of DefaultAdapter doesn't exist anymore.
        //we define the first adapter as default
        adapterBluez5 = new OrgBluezAdapter1Interface(QStringLiteral("org.bluez"),
                                                       localAdapters.front().first,
                                                       QDBusConnection::systemBus(), this);
    } else {
        foreach (const AddressForPathType &pair, localAdapters) {
            if (pair.second == localAddress) {
                adapterBluez5 = new OrgBluezAdapter1Interface(QStringLiteral("org.bluez"),
                                                               pair.first,
                                                               QDBusConnection::systemBus(), this);
                break;
            }
        }

        if (!adapterBluez5) //no match
            return;
    }

    if (adapterBluez5) {
        //hook up propertiesChanged for current adapter
        adapterProperties = new OrgFreedesktopDBusPropertiesInterface(
                    QStringLiteral("org.bluez"), adapterBluez5->path(),
                    QDBusConnection::systemBus(), this);
        connect(adapterProperties, SIGNAL(PropertiesChanged(QString,QVariantMap,QStringList)),
                SLOT(PropertiesChanged(QString,QVariantMap,QStringList)));
    }

    currentMode = static_cast<QBluetoothLocalDevice::HostMode>(-1);
}

// Bluez 5
void QBluetoothLocalDevicePrivate::PropertiesChanged(const QString &interface,
                                                     const QVariantMap &changed_properties,
                                                     const QStringList &/*invalidated_properties*/)
{
    //qDebug() << "Change" << interface << changed_properties;
    if (interface == QStringLiteral("org.bluez.Adapter1")) {
        //update host mode
        if (changed_properties.contains(QStringLiteral("Discoverable"))
                || changed_properties.contains(QStringLiteral("Powered"))) {

            QBluetoothLocalDevice::HostMode mode;

            if (!adapterBluez5->powered()) {
                mode = QBluetoothLocalDevice::HostPoweredOff;
            } else {
                if (adapterBluez5->discoverable())
                    mode = QBluetoothLocalDevice::HostDiscoverable;
                else
                    mode = QBluetoothLocalDevice::HostConnectable;

                if (pendingHostModeChange != -1) {

                    if (static_cast<int>(mode) != pendingHostModeChange) {
                        adapterBluez5->setDiscoverable(
                            pendingHostModeChange
                            == static_cast<int>(QBluetoothLocalDevice::HostDiscoverable));
                        pendingHostModeChange = -1;
                        return;
                    }
                    pendingHostModeChange = -1;
                }
            }

            if (mode != currentMode)
                emit q_ptr->hostModeStateChanged(mode);

            currentMode = mode;
        }
    } else if (interface == QStringLiteral("org.bluez.Device1")
               && changed_properties.contains(QStringLiteral("Connected"))) {
        // update list of connected devices
        OrgFreedesktopDBusPropertiesInterface *senderIface =
                qobject_cast<OrgFreedesktopDBusPropertiesInterface*>(sender());
        if (!senderIface)
            return;

        const QString currentPath = senderIface->path();
        bool isConnected = changed_properties.value(QStringLiteral("Connected"), false).toBool();
        OrgBluezDevice1Interface device(QStringLiteral("org.bluez"), currentPath,
                                        QDBusConnection::systemBus());
        const QBluetoothAddress changedAddress(device.address());
        bool isInSet = connectedDevicesSet.contains(changedAddress);
        if (isConnected && !isInSet) {
            connectedDevicesSet.insert(changedAddress);
            emit q_ptr->deviceConnected(changedAddress);
        } else if (!isConnected && isInSet) {
            connectedDevicesSet.remove(changedAddress);
            emit q_ptr->deviceDisconnected(changedAddress);
        }
    }
}

void QBluetoothLocalDevicePrivate::InterfacesAdded(const QDBusObjectPath &object_path, InterfaceList interfaces_and_properties)
{
    if (interfaces_and_properties.contains(QStringLiteral("org.bluez.Device1"))
        && !deviceChangeMonitors.contains(object_path.path())) {
        // a new device was added which we need to add to list of known devices
        OrgFreedesktopDBusPropertiesInterface *monitor = new OrgFreedesktopDBusPropertiesInterface(
                                           QStringLiteral("org.bluez"),
                                           object_path.path(),
                                           QDBusConnection::systemBus());
        connect(monitor, SIGNAL(PropertiesChanged(QString,QVariantMap,QStringList)),
                SLOT(PropertiesChanged(QString,QVariantMap,QStringList)));
        deviceChangeMonitors.insert(object_path.path(), monitor);

        const QVariantMap ifaceValues = interfaces_and_properties.value(QStringLiteral("org.bluez.Device1"));
        if (ifaceValues.value(QStringLiteral("Connected"), false).toBool()) {
            QBluetoothAddress address(ifaceValues.value(QStringLiteral("Address")).toString());
            connectedDevicesSet.insert(address);
            emit q_ptr->deviceConnected(address);
        }
    }

    if (pairingDiscoveryTimer && pairingDiscoveryTimer->isActive()
        && interfaces_and_properties.contains(QStringLiteral("org.bluez.Device1"))) {
        //device discovery for pairing found new remote device
        OrgBluezDevice1Interface device(QStringLiteral("org.bluez"),
                                        object_path.path(), QDBusConnection::systemBus());
        if (!address.isNull() && address == QBluetoothAddress(device.address())) {
            pairingDiscoveryTimer->stop();
            if (!discoveryWasAlreadyActive)
                adapterBluez5->StopDiscovery();

            processPairingBluez5(object_path.path(), pairing);

        }
    }
}

void QBluetoothLocalDevicePrivate::InterfacesRemoved(const QDBusObjectPath &object_path, const QStringList &interfaces)
{
    if (deviceChangeMonitors.contains(object_path.path())
            && interfaces.contains(QStringLiteral("org.bluez.Device1"))) {

        //a device was removed
        delete deviceChangeMonitors.take(object_path.path());

        //the path contains the address (e.g.: /org/bluez/hci0/dev_XX_XX_XX_XX_XX_XX)
        //-> use it to update current list of connected devices
        QString addressString = object_path.path().right(17);
        addressString.replace(QStringLiteral("_"), QStringLiteral(":"));
        const QBluetoothAddress address(addressString);
        bool found = connectedDevicesSet.remove(address);
        if (found)
            emit q_ptr->deviceDisconnected(address);
    }
}

bool QBluetoothLocalDevicePrivate::isValid() const
{
    return adapter || adapterBluez5;
}

void QBluetoothLocalDevicePrivate::RequestConfirmation(const QDBusObjectPath &in0, uint in1)
{
    Q_UNUSED(in0);
    Q_Q(QBluetoothLocalDevice);
    setDelayedReply(true);
    msgConfirmation = message();
    msgConnection = new QDBusConnection(connection());
    emit q->pairingDisplayConfirmation(address, QString::fromLatin1("%1").arg(in1));
}

void QBluetoothLocalDevicePrivate::_q_deviceCreated(const QDBusObjectPath &device)
{
<<<<<<< HEAD
    OrgBluezDeviceInterface *deviceInterface
        = new OrgBluezDeviceInterface(QLatin1String("org.bluez"),
                                      device.path(), QDBusConnection::systemBus());
    connect(deviceInterface, SIGNAL(PropertyChanged(QString, QDBusVariant)),
            SLOT(_q_devicePropertyChanged(QString, QDBusVariant)));
=======
    OrgBluezDeviceInterface *deviceInterface =
            new OrgBluezDeviceInterface(QLatin1String("org.bluez"), device.path(), QDBusConnection::systemBus(), this);
    connect(deviceInterface, SIGNAL(PropertyChanged(QString,QDBusVariant)), SLOT(_q_devicePropertyChanged(QString,QDBusVariant)));
>>>>>>> ef7de5da
    devices << deviceInterface;
    QDBusPendingReply<QVariantMap> properties
        = deviceInterface->asyncCall(QLatin1String("GetProperties"));

    properties.waitForFinished();
    if (!properties.isValid()) {
        qCritical() << "Unable to get device properties from: " << device.path();
        return;
    }
    const QBluetoothAddress address
        = QBluetoothAddress(properties.value().value(QLatin1String("Address")).toString());
    const bool connected = properties.value().value(QLatin1String("Connected")).toBool();

    if (connected) {
        connectedDevicesSet.insert(address);
        emit q_ptr->deviceConnected(address);
    } else {
        connectedDevicesSet.remove(address);
        emit q_ptr->deviceDisconnected(address);
    }
}

void QBluetoothLocalDevicePrivate::_q_deviceRemoved(const QDBusObjectPath &device)
{
    foreach (OrgBluezDeviceInterface *deviceInterface, devices) {
        if (deviceInterface->path() == device.path()) {
            devices.remove(deviceInterface);
            delete deviceInterface; // deviceDisconnected is already emitted by _q_devicePropertyChanged
            break;
        }
    }
}

void QBluetoothLocalDevicePrivate::_q_devicePropertyChanged(const QString &property,
                                                            const QDBusVariant &value)
{
    OrgBluezDeviceInterface *deviceInterface = qobject_cast<OrgBluezDeviceInterface *>(sender());
    if (deviceInterface && property == QLatin1String("Connected")) {
        QDBusPendingReply<QVariantMap> propertiesReply = deviceInterface->GetProperties();
        propertiesReply.waitForFinished();
        if (propertiesReply.isError()) {
            qCWarning(QT_BT_BLUEZ) << propertiesReply.error().message();
            return;
        }
        const QVariantMap properties = propertiesReply.value();
        const QBluetoothAddress address
            = QBluetoothAddress(properties.value(QLatin1String("Address")).toString());
        const bool connected = value.variant().toBool();

        if (connected) {
            connectedDevicesSet.insert(address);
            emit q_ptr->deviceConnected(address);
        } else {
            connectedDevicesSet.remove(address);
            emit q_ptr->deviceDisconnected(address);
        }
    }
}

void QBluetoothLocalDevicePrivate::createCache()
{
    if (!adapter)
        return;

    QDBusPendingReply<QList<QDBusObjectPath> > reply = adapter->ListDevices();
    reply.waitForFinished();
    if (reply.isError()) {
        qCWarning(QT_BT_BLUEZ) << reply.error().message();
        return;
    }
    foreach (const QDBusObjectPath &device, reply.value()) {
<<<<<<< HEAD
        OrgBluezDeviceInterface deviceInterface(QLatin1String("org.bluez"),
                                                device.path(), QDBusConnection::systemBus());

        QDBusPendingReply<QVariantMap> properties
            = deviceInterface.asyncCall(QLatin1String("GetProperties"));
=======
        OrgBluezDeviceInterface *deviceInterface =
                new OrgBluezDeviceInterface(QLatin1String("org.bluez"), device.path(), QDBusConnection::systemBus(), this);
        connect(deviceInterface, SIGNAL(PropertyChanged(QString,QDBusVariant)), SLOT(_q_devicePropertyChanged(QString,QDBusVariant)));
        devices << deviceInterface;

        QDBusPendingReply<QVariantMap> properties = deviceInterface->asyncCall(QLatin1String("GetProperties"));
>>>>>>> ef7de5da
        properties.waitForFinished();
        if (!properties.isValid()) {
            qCWarning(QT_BT_BLUEZ) << "Unable to get properties for device " << device.path();
            return;
        }

        if (properties.value().value(QLatin1String("Connected")).toBool()) {
            connectedDevicesSet.insert(
                QBluetoothAddress(properties.value().value(QLatin1String("Address")).toString()));
        }
    }
}

QList<QBluetoothAddress> QBluetoothLocalDevicePrivate::connectedDevices() const
{
<<<<<<< HEAD
    if (adapter && !connectedCached)
        const_cast<QBluetoothLocalDevicePrivate *>(this)->createCache();

=======
>>>>>>> ef7de5da
    return connectedDevicesSet.toList();
}

void QBluetoothLocalDevice::pairingConfirmation(bool confirmation)
{
    if (!d_ptr
        || !d_ptr->msgConfirmation.isReplyRequired()
        || !d_ptr->msgConnection)
        return;

    if (confirmation) {
        QDBusMessage msg = d_ptr->msgConfirmation.createReply(QVariant(true));
        d_ptr->msgConnection->send(msg);
    } else {
        QDBusMessage error
            = d_ptr->msgConfirmation.createErrorReply(QDBusError::AccessDenied,
                                                      QLatin1String("Pairing rejected"));
        d_ptr->msgConnection->send(error);
    }
    delete d_ptr->msgConnection;
    d_ptr->msgConnection = 0;
}

QString QBluetoothLocalDevicePrivate::RequestPinCode(const QDBusObjectPath &in0)
{
    Q_UNUSED(in0)
    Q_Q(QBluetoothLocalDevice);
    qCDebug(QT_BT_BLUEZ) << Q_FUNC_INFO << in0.path();
    // seeded in constructor, 6 digit pin
    QString pin = QString::fromLatin1("%1").arg(qrand()&1000000);
    pin = QString::fromLatin1("%1").arg(pin, 6, QLatin1Char('0'));

    emit q->pairingDisplayPinCode(address, pin);
    return pin;
}

void QBluetoothLocalDevicePrivate::pairingCompleted(QDBusPendingCallWatcher *watcher)
{
    Q_Q(QBluetoothLocalDevice);
    QDBusPendingReply<> reply = *watcher;

    if (reply.isError()) {
        qCWarning(QT_BT_BLUEZ) << "Failed to create pairing" << reply.error().name();
        if (reply.error().name() != QStringLiteral("org.bluez.Error.AuthenticationCanceled"))
            emit q->error(QBluetoothLocalDevice::PairingError);
        watcher->deleteLater();
        return;
    }

    if (adapter) {
        QDBusPendingReply<QDBusObjectPath> findReply = adapter->FindDevice(address.toString());
        findReply.waitForFinished();
        if (findReply.isError()) {
            qCWarning(QT_BT_BLUEZ) << Q_FUNC_INFO << "failed to find device" << findReply.error();
            emit q->error(QBluetoothLocalDevice::PairingError);
            watcher->deleteLater();
            return;
        }

        OrgBluezDeviceInterface device(QStringLiteral("org.bluez"), findReply.value().path(),
                                       QDBusConnection::systemBus());

        if (pairing == QBluetoothLocalDevice::AuthorizedPaired) {
            device.SetProperty(QStringLiteral("Trusted"), QDBusVariant(QVariant(true)));
            emit q->pairingFinished(address, QBluetoothLocalDevice::AuthorizedPaired);
        }
        else {
            device.SetProperty(QStringLiteral("Trusted"), QDBusVariant(QVariant(false)));
            emit q->pairingFinished(address, QBluetoothLocalDevice::Paired);
        }
    } else if (adapterBluez5) {
        if (!pairingTarget) {
            qCWarning(QT_BT_BLUEZ) << "Pairing target expected but found null pointer.";
            emit q->error(QBluetoothLocalDevice::PairingError);
            watcher->deleteLater();
            return;
        }

        if (!pairingTarget->paired()) {
            qCWarning(QT_BT_BLUEZ) << "Device was not paired as requested";
            emit q->error(QBluetoothLocalDevice::PairingError);
            watcher->deleteLater();
            return;
        }

        const QBluetoothAddress targetAddress(pairingTarget->address());

        if (pairing == QBluetoothLocalDevice::AuthorizedPaired && !pairingTarget->trusted())
            pairingTarget->setTrusted(true);
        else if (pairing == QBluetoothLocalDevice::Paired && pairingTarget->trusted())
            pairingTarget->setTrusted(false);

        delete pairingTarget;
        pairingTarget = 0;

        emit q->pairingFinished(targetAddress, pairing);
    }

    watcher->deleteLater();
}

void QBluetoothLocalDevicePrivate::Authorize(const QDBusObjectPath &in0, const QString &in1)
{
    Q_UNUSED(in0)
    Q_UNUSED(in1)
    // TODO implement this
    qCDebug(QT_BT_BLUEZ) << "Got authorize for" << in0.path() << in1;
}

void QBluetoothLocalDevicePrivate::Cancel()
{
    // TODO implement this
    qCDebug(QT_BT_BLUEZ) << Q_FUNC_INFO;
}

void QBluetoothLocalDevicePrivate::Release()
{
    // TODO implement this
    qCDebug(QT_BT_BLUEZ) << Q_FUNC_INFO;
}

void QBluetoothLocalDevicePrivate::ConfirmModeChange(const QString &in0)
{
    Q_UNUSED(in0)
    // TODO implement this
    qCDebug(QT_BT_BLUEZ) << Q_FUNC_INFO << in0;
}

void QBluetoothLocalDevicePrivate::DisplayPasskey(const QDBusObjectPath &in0, uint in1, uchar in2)
{
    Q_UNUSED(in0)
    Q_UNUSED(in1)
    Q_UNUSED(in2)
    // TODO implement this
    qCDebug(QT_BT_BLUEZ) << Q_FUNC_INFO << in0.path() << in1 << in2;
}

uint QBluetoothLocalDevicePrivate::RequestPasskey(const QDBusObjectPath &in0)
{
    Q_UNUSED(in0);
    qCDebug(QT_BT_BLUEZ) << Q_FUNC_INFO;
    return qrand()&0x1000000;
}

// Bluez 4
void QBluetoothLocalDevicePrivate::PropertyChanged(QString property, QDBusVariant value)
{
    Q_UNUSED(value);

    if (property != QLatin1String("Powered")
        && property != QLatin1String("Discoverable"))
        return;

    Q_Q(QBluetoothLocalDevice);
    QBluetoothLocalDevice::HostMode mode;

    QDBusPendingReply<QVariantMap> reply = adapter->GetProperties();
    reply.waitForFinished();
    if (reply.isError()) {
        qCWarning(QT_BT_BLUEZ) << "Failed to get bluetooth properties for mode change";
        return;
    }

    QVariantMap map = reply.value();

    if (!map.value(QLatin1String("Powered")).toBool()) {
        mode = QBluetoothLocalDevice::HostPoweredOff;
    } else {
        if (map.value(QLatin1String("Discoverable")).toBool())
            mode = QBluetoothLocalDevice::HostDiscoverable;
        else
            mode = QBluetoothLocalDevice::HostConnectable;

        if (pendingHostModeChange != -1) {
            if ((int)mode != pendingHostModeChange) {
                if (property == QStringLiteral("Powered"))
                    return;
                if (pendingHostModeChange == (int)QBluetoothLocalDevice::HostDiscoverable) {
                    adapter->SetProperty(QStringLiteral("Discoverable"),
                                         QDBusVariant(QVariant::fromValue(true)));
                } else {
                    adapter->SetProperty(QStringLiteral("Discoverable"),
                                         QDBusVariant(QVariant::fromValue(false)));
                }
                pendingHostModeChange = -1;
                return;
            }
        }
    }

    if (mode != currentMode)
        emit q->hostModeStateChanged(mode);

    currentMode = mode;
}

#include "moc_qbluetoothlocaldevice_p.cpp"

QT_END_NAMESPACE<|MERGE_RESOLUTION|>--- conflicted
+++ resolved
@@ -635,7 +635,6 @@
     return Unpaired;
 }
 
-<<<<<<< HEAD
 QBluetoothLocalDevicePrivate::QBluetoothLocalDevicePrivate(QBluetoothLocalDevice *q,
                                                            QBluetoothAddress address) :
         adapter(0),
@@ -649,12 +648,7 @@
         discoveryWasAlreadyActive(true),
         pendingHostModeChange(-1),
         msgConnection(0),
-        q_ptr(q),
-        connectedCached(false)
-=======
-QBluetoothLocalDevicePrivate::QBluetoothLocalDevicePrivate(QBluetoothLocalDevice *q, QBluetoothAddress address)
-    : adapter(0), agent(0), localAddress(address), pendingHostModeChange(-1), msgConnection(0), q_ptr(q)
->>>>>>> ef7de5da
+        q_ptr(q)
 {
     if (isBluez5())
         initializeAdapterBluez5();
@@ -666,8 +660,8 @@
 
 void QBluetoothLocalDevicePrivate::connectDeviceChanges()
 {
-<<<<<<< HEAD
     if (adapter) { // invalid QBluetoothLocalDevice due to wrong local adapter address
+        createCache();
         connect(adapter, SIGNAL(PropertyChanged(QString, QDBusVariant)),
                 SLOT(PropertyChanged(QString, QDBusVariant)));
         connect(adapter, SIGNAL(DeviceCreated(QDBusObjectPath)),
@@ -701,13 +695,6 @@
                 }
             }
         }
-=======
-    if (adapter) { //invalid QBluetoothLocalDevice due to wrong local adapter address
-        createCache();
-        connect(adapter, SIGNAL(PropertyChanged(QString,QDBusVariant)), SLOT(PropertyChanged(QString,QDBusVariant)));
-        connect(adapter, SIGNAL(DeviceCreated(QDBusObjectPath)), SLOT(_q_deviceCreated(QDBusObjectPath)));
-        connect(adapter, SIGNAL(DeviceRemoved(QDBusObjectPath)), SLOT(_q_deviceRemoved(QDBusObjectPath)));
->>>>>>> ef7de5da
     }
 }
 
@@ -989,17 +976,12 @@
 
 void QBluetoothLocalDevicePrivate::_q_deviceCreated(const QDBusObjectPath &device)
 {
-<<<<<<< HEAD
     OrgBluezDeviceInterface *deviceInterface
         = new OrgBluezDeviceInterface(QLatin1String("org.bluez"),
-                                      device.path(), QDBusConnection::systemBus());
+                                      device.path(),
+                                      QDBusConnection::systemBus(), this);
     connect(deviceInterface, SIGNAL(PropertyChanged(QString, QDBusVariant)),
             SLOT(_q_devicePropertyChanged(QString, QDBusVariant)));
-=======
-    OrgBluezDeviceInterface *deviceInterface =
-            new OrgBluezDeviceInterface(QLatin1String("org.bluez"), device.path(), QDBusConnection::systemBus(), this);
-    connect(deviceInterface, SIGNAL(PropertyChanged(QString,QDBusVariant)), SLOT(_q_devicePropertyChanged(QString,QDBusVariant)));
->>>>>>> ef7de5da
     devices << deviceInterface;
     QDBusPendingReply<QVariantMap> properties
         = deviceInterface->asyncCall(QLatin1String("GetProperties"));
@@ -1071,20 +1053,16 @@
         return;
     }
     foreach (const QDBusObjectPath &device, reply.value()) {
-<<<<<<< HEAD
-        OrgBluezDeviceInterface deviceInterface(QLatin1String("org.bluez"),
-                                                device.path(), QDBusConnection::systemBus());
+        OrgBluezDeviceInterface *deviceInterface =
+                new OrgBluezDeviceInterface(QLatin1String("org.bluez"),
+                                            device.path(),
+                                            QDBusConnection::systemBus(), this);
+        connect(deviceInterface, SIGNAL(PropertyChanged(QString,QDBusVariant)),
+                SLOT(_q_devicePropertyChanged(QString,QDBusVariant)));
+        devices << deviceInterface;
 
         QDBusPendingReply<QVariantMap> properties
-            = deviceInterface.asyncCall(QLatin1String("GetProperties"));
-=======
-        OrgBluezDeviceInterface *deviceInterface =
-                new OrgBluezDeviceInterface(QLatin1String("org.bluez"), device.path(), QDBusConnection::systemBus(), this);
-        connect(deviceInterface, SIGNAL(PropertyChanged(QString,QDBusVariant)), SLOT(_q_devicePropertyChanged(QString,QDBusVariant)));
-        devices << deviceInterface;
-
-        QDBusPendingReply<QVariantMap> properties = deviceInterface->asyncCall(QLatin1String("GetProperties"));
->>>>>>> ef7de5da
+            = deviceInterface->asyncCall(QLatin1String("GetProperties"));
         properties.waitForFinished();
         if (!properties.isValid()) {
             qCWarning(QT_BT_BLUEZ) << "Unable to get properties for device " << device.path();
@@ -1100,12 +1078,6 @@
 
 QList<QBluetoothAddress> QBluetoothLocalDevicePrivate::connectedDevices() const
 {
-<<<<<<< HEAD
-    if (adapter && !connectedCached)
-        const_cast<QBluetoothLocalDevicePrivate *>(this)->createCache();
-
-=======
->>>>>>> ef7de5da
     return connectedDevicesSet.toList();
 }
 
