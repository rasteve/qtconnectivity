--- conflicted
+++ resolved
@@ -226,11 +226,6 @@
 
     ::close(socket);
 
-<<<<<<< HEAD
-    q->setSocketState(QBluetoothSocket::UnconnectedState);
-    emit q->disconnected();
-=======
->>>>>>> ef7de5da
     isServerSocket = false;
 }
 
