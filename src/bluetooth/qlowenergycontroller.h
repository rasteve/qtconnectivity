/****************************************************************************
**
** Copyright (C) 2016 The Qt Company Ltd.
** Contact: https://www.qt.io/licensing/
**
** This file is part of the QtBluetooth module of the Qt Toolkit.
**
** $QT_BEGIN_LICENSE:LGPL$
** Commercial License Usage
** Licensees holding valid commercial Qt licenses may use this file in
** accordance with the commercial license agreement provided with the
** Software or, alternatively, in accordance with the terms contained in
** a written agreement between you and The Qt Company. For licensing terms
** and conditions see https://www.qt.io/terms-conditions. For further
** information use the contact form at https://www.qt.io/contact-us.
**
** GNU Lesser General Public License Usage
** Alternatively, this file may be used under the terms of the GNU Lesser
** General Public License version 3 as published by the Free Software
** Foundation and appearing in the file LICENSE.LGPL3 included in the
** packaging of this file. Please review the following information to
** ensure the GNU Lesser General Public License version 3 requirements
** will be met: https://www.gnu.org/licenses/lgpl-3.0.html.
**
** GNU General Public License Usage
** Alternatively, this file may be used under the terms of the GNU
** General Public License version 2.0 or (at your option) the GNU General
** Public license version 3 or any later version approved by the KDE Free
** Qt Foundation. The licenses are as published by the Free Software
** Foundation and appearing in the file LICENSE.GPL2 and LICENSE.GPL3
** included in the packaging of this file. Please review the following
** information to ensure the GNU General Public License requirements will
** be met: https://www.gnu.org/licenses/gpl-2.0.html and
** https://www.gnu.org/licenses/gpl-3.0.html.
**
** $QT_END_LICENSE$
**
****************************************************************************/

#ifndef QLOWENERGYCONTROLLER_H
#define QLOWENERGYCONTROLLER_H

#include <QtCore/QObject>
#include <QtBluetooth/QBluetoothAddress>
#include <QtBluetooth/QBluetoothDeviceInfo>
#include <QtBluetooth/QBluetoothUuid>
#include <QtBluetooth/QLowEnergyAdvertisingData>
#include <QtBluetooth/QLowEnergyService>

QT_BEGIN_NAMESPACE

class QLowEnergyAdvertisingParameters;
class QLowEnergyConnectionParameters;
class QLowEnergyControllerPrivate;
class QLowEnergyServiceData;

class Q_BLUETOOTH_EXPORT QLowEnergyController : public QObject
{
    Q_OBJECT
public:
    enum Error {
        NoError,
        UnknownError,
        UnknownRemoteDeviceError,
        NetworkError,
        InvalidBluetoothAdapterError,
        ConnectionError,
        AdvertisingError,
    };
    Q_ENUM(Error)

    enum ControllerState {
        UnconnectedState = 0,
        ConnectingState,
        ConnectedState,
        DiscoveringState,
        DiscoveredState,
        ClosingState,
        AdvertisingState,
    };
    Q_ENUM(ControllerState)

    enum RemoteAddressType {
        PublicAddress = 0,
        RandomAddress
    };
    Q_ENUM(RemoteAddressType)

    enum Role { CentralRole, PeripheralRole };
    Q_ENUM(Role)

    explicit QLowEnergyController(const QBluetoothAddress &remoteDevice,
                                  QObject *parent = Q_NULLPTR); // TODO Qt 6 remove ctor
    explicit QLowEnergyController(const QBluetoothDeviceInfo &remoteDevice,
                                  QObject *parent = Q_NULLPTR);
    explicit QLowEnergyController(const QBluetoothAddress &remoteDevice,
                                     const QBluetoothAddress &localDevice,
<<<<<<< HEAD
                                     QObject *parent = 0); // TODO Qt 6 remove ctor

    static QLowEnergyController *createCentral(const QBluetoothDeviceInfo &remoteDevice,
                                               QObject *parent = 0);
    static QLowEnergyController *createPeripheral(QObject *parent = 0);

    // TODO: Allow to set connection timeout (disconnect when no data has been exchanged for n seconds).

=======
                                  QObject *parent = Q_NULLPTR); // TODO Qt 6 remove ctor
>>>>>>> 97194a4b
    ~QLowEnergyController();

    QBluetoothAddress localAddress() const;
    QBluetoothAddress remoteAddress() const;

    QString remoteName() const;

    ControllerState state() const;

    RemoteAddressType remoteAddressType() const;
    void setRemoteAddressType(RemoteAddressType type);

    void connectToDevice();
    void disconnectFromDevice();

    void discoverServices();
    QList<QBluetoothUuid> services() const;
    QLowEnergyService *createServiceObject(const QBluetoothUuid &service, QObject *parent = Q_NULLPTR);

    void startAdvertising(const QLowEnergyAdvertisingParameters &parameters,
                          const QLowEnergyAdvertisingData &advertisingData,
                          const QLowEnergyAdvertisingData &scanResponseData = QLowEnergyAdvertisingData());
    void stopAdvertising();

    QLowEnergyService *addService(const QLowEnergyServiceData &service, QObject *parent = 0);

    void requestConnectionUpdate(const QLowEnergyConnectionParameters &parameters);

    Error error() const;
    QString errorString() const;

    Role role() const;

Q_SIGNALS:
    void connected();
    void disconnected();
    void stateChanged(QLowEnergyController::ControllerState state);
    void error(QLowEnergyController::Error newError);

    void serviceDiscovered(const QBluetoothUuid &newService);
    void discoveryFinished();
    void connectionUpdated(const QLowEnergyConnectionParameters &parameters);

private:
    explicit QLowEnergyController(QObject *parent = 0); // For the peripheral role.

    Q_DECLARE_PRIVATE(QLowEnergyController)
    QLowEnergyControllerPrivate *d_ptr;
};

QT_END_NAMESPACE

Q_DECLARE_METATYPE(QLowEnergyController::Error)
Q_DECLARE_METATYPE(QLowEnergyController::ControllerState)
Q_DECLARE_METATYPE(QLowEnergyController::RemoteAddressType)
Q_DECLARE_METATYPE(QLowEnergyController::Role)

#endif // QLOWENERGYCONTROLLER_H<|MERGE_RESOLUTION|>--- conflicted
+++ resolved
@@ -94,9 +94,8 @@
     explicit QLowEnergyController(const QBluetoothDeviceInfo &remoteDevice,
                                   QObject *parent = Q_NULLPTR);
     explicit QLowEnergyController(const QBluetoothAddress &remoteDevice,
-                                     const QBluetoothAddress &localDevice,
-<<<<<<< HEAD
-                                     QObject *parent = 0); // TODO Qt 6 remove ctor
+                                  const QBluetoothAddress &localDevice,
+                                  QObject *parent = Q_NULLPTR); // TODO Qt 6 remove ctor
 
     static QLowEnergyController *createCentral(const QBluetoothDeviceInfo &remoteDevice,
                                                QObject *parent = 0);
@@ -104,9 +103,6 @@
 
     // TODO: Allow to set connection timeout (disconnect when no data has been exchanged for n seconds).
 
-=======
-                                  QObject *parent = Q_NULLPTR); // TODO Qt 6 remove ctor
->>>>>>> 97194a4b
     ~QLowEnergyController();
 
     QBluetoothAddress localAddress() const;
