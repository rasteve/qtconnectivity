/****************************************************************************
**
** Copyright (C) 2013 Digia Plc and/or its subsidiary(-ies).
** Contact: http://www.qt-project.org/legal
**
** This file is part of the QtBluetooth module of the Qt Toolkit.
**
** $QT_BEGIN_LICENSE:LGPL$
** Commercial License Usage
** Licensees holding valid commercial Qt licenses may use this file in
** accordance with the commercial license agreement provided with the
** Software or, alternatively, in accordance with the terms contained in
** a written agreement between you and Digia.  For licensing terms and
** conditions see http://qt.digia.com/licensing.  For further information
** use the contact form at http://qt.digia.com/contact-us.
**
** GNU Lesser General Public License Usage
** Alternatively, this file may be used under the terms of the GNU Lesser
** General Public License version 2.1 as published by the Free Software
** Foundation and appearing in the file LICENSE.LGPL included in the
** packaging of this file.  Please review the following information to
** ensure the GNU Lesser General Public License version 2.1 requirements
** will be met: http://www.gnu.org/licenses/old-licenses/lgpl-2.1.html.
**
** In addition, as a special exception, Digia gives you certain additional
** rights.  These rights are described in the Digia Qt LGPL Exception
** version 1.1, included in the file LGPL_EXCEPTION.txt in this package.
**
** GNU General Public License Usage
** Alternatively, this file may be used under the terms of the GNU
** General Public License version 3.0 as published by the Free Software
** Foundation and appearing in the file LICENSE.GPL included in the
** packaging of this file.  Please review the following information to
** ensure the GNU General Public License version 3.0 requirements will be
** met: http://www.gnu.org/copyleft/gpl.html.
**
**
** $QT_END_LICENSE$
**
****************************************************************************/

#include "qbluetoothuuid.h"

#include <QStringList>
#include <QtEndian>

#include <string.h>

QT_BEGIN_NAMESPACE

// Bluetooth base UUID 00000000-0000-1000-8000-00805F9B34FB
Q_GLOBAL_STATIC_WITH_ARGS(QUuid, baseUuid, ("{00000000-0000-1000-8000-00805F9B34FB}"))

/*!
    \class QBluetoothUuid
    \inmodule QtBluetooth
    \brief The QBluetoothUuid class generates a UUID for each Bluetooth
    service.

*/

/*!
    \enum QBluetoothUuid::ProtocolUuid

    This enum is a convienience type for Bluetooth protocol UUIDs. Values of this type will be
    implicitly converted into a QBluetoothUuid when necessary.

    \value Sdp      SDP protocol UUID
    \value Udp      UDP protocol UUID
    \value Rfcomm   RFCOMM protocol UUID
    \value Tcp      TCP protocol UUID
    \value TcsBin   Telephony Control Specification UUID
    \value TcsAt    Telephony Control Specification AT UUID
    \value Att      Attribute protocol UUID
    \value Obex     OBEX protocol UUID
    \value Ip       IP protocol UUID
    \value Ftp      FTP protocol UUID
    \value Http     HTTP protocol UUID
    \value Wsp      WSP UUID
    \value Bnep     Bluetooth Network Encapsulation Protocol UUID
    \value Upnp     Extended Service Discovery Profile UUID
    \value Hidp     Human Interface Device Profile UUID
    \value HardcopyControlChannel Hardcopy Cable Replacement Profile UUID
    \value HardcopyDataChannel Hardcopy Cable Replacement Profile UUID
    \value HardcopyNotification Hardcopy Cable Replacement Profile UUID
    \value Avctp    Audio/Video Control Transport Protocol UUID
    \value Avdtp    Audio/Video Distribution Transport Protocol UUID
    \value Cmtp     Common ISDN Access Profile
    \value UdiCPlain UDI protocol UUID
    \value McapControlChannel Multi-Channel Adaptation Protocol UUID
    \value McapDataChannel Multi-Channel Adaptation Protocol UUID
    \value L2cap    L2CAP protocol UUID

    \sa QBluetoothServiceInfo::ProtocolDescriptorList
*/

/*!
    \enum QBluetoothUuid::ServiceClassUuid

<<<<<<< HEAD
    This enum is a convienience type for Bluetooth service class UUIDs. Values of this type will be
    implicitly converted into a QBluetoothUuid when necessary.

    \value PublicBrowseGroup          Public browse group service class. Services which have the public
    browse group in their \l {QBluetoothServiceInfo::BrowseGroupList}{browse group list} are discoverable
    by the remote devices.
    \value ObexObjectPush             OBEX object push service UUID.
    \value ServiceDiscoveryServer
    \value BrowseGroupDescriptor      Browser group descriptor
    \value SerialPort                 Serial Port Profile UUID
    \value LANAccessUsingPPP          LAN Access Profile UUID
    \value DialupNetworking           Dial-up Networking Profile UUID
    \value IrMCSync                   Synchronization Profile UUID
    \value OBEXFileTransfer           File Transfer Profile (FTP) UUID
    \value IrMCSyncCommand            Synchronization Profile UUID
    \value Headset                    Headset Profile (HSP) UUID
    \value AudioSource                Advanced Audio Distribution Profile (A2DP) UUID
    \value AudioSink                  Advanced Audio Distribution Profile (A2DP) UUID
    \value AV_RemoteControlTarget     Audio/Video Remote Control Profile (AVRCP) UUID
    \value AdvancedAudioDistribution  Advanced Audio Distribution Profile (A2DP) UUID
    \value AV_RemoteControl           Audio/Video Remote Control Profile (AVRCP) UUID
    \value AV_RemoteControlController Audio/Video Remote Control Profile UUID
    \value HeadsetAG                  Headset Profile (HSP) UUID
    \value PANU                       Personal Area Networking Profile (PAN) UUID
    \value NAP                        Personal Area Networking Profile (PAN) UUID
    \value GN                         Personal Area Networking Profile (PAN) UUID
    \value DirectPrinting             Basic Printing Profile (BPP) UUID
    \value ReferencePrinting          Related to Basic Printing Profile (BPP) UUID
    \value ImagingResponder           Basic Imaging Profile (BIP) UUID
    \value ImagingAutomaticArchive    Basic Imaging Profile (BIP) UUID
    \value ImagingReferenceObjects    Basic Imaging Profile (BIP) UUID
    \value Handsfree                  Hands-Free Profile (HFP) Service Class Identifier and Profile Identifier
    \value HandsfreeAudioGateway      Hands-free Profile (HFP) UUID
    \value DirectPrintingReferenceObjectsService Basic Printing Profile (BPP) UUID
    \value ReflectedUI                Basic Printing Profile (BPP) UUID
    \value BasicPrinting              Basic Printing Profile (BPP) UUID
    \value PrintingStatus             Basic Printing Profile (BPP) UUID
    \value HumanInterfaceDeviceService Human Interface Device (HID) UUID
    \value HardcopyCableReplacement Hardcopy Cable Replacement Profile (HCRP)
    \value HCRPrint               Hardcopy Cable Replacement Profile (HCRP)
    \value HCRScan                Hardcopy Cable Replacement Profile (HCRP)
    \value SIMAccess              SIM Access Profile (SAP) UUID
    \value PhonebookAccessPCE     Phonebook Access Profile (PBAP) UUID
    \value PhonebookAccessPSE     Phonebook Access Profile (PBAP) UUID
    \value PhonebookAccess        Phonebook Access Profile (PBAP)
    \value HeadsetHS              Headset Profile (HSP) UUID
    \value MessageAccessServer    Message Access Profile (MAP) UUID
    \value MessageNotificationServer Message Access Profile (MAP) UUID
    \value MessageAccessProfile   Message Access Profile (MAP) UUID
    \value PnPInformation         Device Identification (DID) UUID
    \value GenericNetworking      Generic networking
    \value GenericFileTransfer    Generic file transfer
    \value GenericAudio           Generic audio
    \value GenericTelephony       Generic telephone
    \value VideoSource            Video Distribution Profile (VDP)
    \value VideoSink              Video Distribution Profile (VDP)
    \value VideoDistribution      Video Distribution Profile (VDP)
    \value HDP                    Health Device Profile
    \value HDPSource              Health Device Profile
    \value HDPSink                Health Device Profile
    \value HardcopyCableReplacement   Hardcopy Cable Replacement Profile (HCRP)
    \value HCRPrint                   Hardcopy Cable Replacement Profile (HCRP)
    \value HCRScan                    Hardcopy Cable Replacement Profile (HCRP)
    \value SIMAccess                  SIM Access Profile (SAP) UUID
    \value PhonebookAccessPCE         Phonebook Access Profile (PBAP) UUID
    \value PhonebookAccessPSE         Phonebook Access Profile (PBAP) UUID
    \value PhonebookAccess            Phonebook Access Profile (PBAP)
    \value HeadsetHS                  Headset Profile (HSP) UUID
    \value MessageAccessServer        Message Access Profile (MAP) UUID
    \value MessageNotificationServer  Message Access Profile (MAP) UUID
    \value MessageAccessProfile       Message Access Profile (MAP) UUID
    \value PnPInformation             Device Identification (DID) UUID
    \value GenericNetworking          Generic networking
    \value GenericFileTransfer        Generic file transfer
    \value GenericAudio               Generic audio
    \value GenericTelephony           Generic telephone
    \value VideoSource                Video Distribution Profile (VDP)
    \value VideoSink                  Video Distribution Profile (VDP)
    \value VideoDistribution          Video Distribution Profile (VDP)
    \value HDP                        Health Device Profile
    \value HDPSource                  Health Device Profile
    \value HDPSink                    Health Device Profile
    \value GenericAccess              Generic access service for Bluetooth Low Energy devices UUID (service).
                                      It contains generic information about the device. All available Characteristics are readonly.
    \value GenericAttribute
    \value ImmediateAlert             Immediate Alert UUID (service). The service exposes a control point to allow a peer
                                      device to cause the device to immediately alert.
    \value LinkLoss                   Link Loss UUID (service). The service defines behavior when a link is lost between two devices.
    \value TxPower                    Transmission Power UUID (service). The service exposes a device’s current
                                      transmit power level when in a connection.
    \value CurrentTimeService         Current Time UUID (service). The service defines how the current time can be exposed using
                                      the Generic Attribute Profile (GATT).
    \value ReferenceTimeUpdateService Reference Time update UUID (service). The service defines how a client can request
                                      an update from a reference time source from a time server.
    \value NextDSTChangeService       Next DST change UUID (service). The service defines how the information about an
                                      upcoming DST change can be exposed.
    \value Glucose                    Glucose UUID (service). The service exposes glucose and other data from a glucose sensor
                                      for use in consumer and professional healthcare applications.
    \value HealthThermometer          Health Thermometer UUID (service). The Health Thermometer service exposes temperature
                                      and other data from a thermometer intended for healthcare and fitness applications.
    \value DeviceInformation          Device Information UUID (service). The Device Information Service exposes manufacturer
                                      and/or vendor information about a device.
    \value HeartRate                  Heart Rate UUID (service). The service exposes the heart rate and other data from a
                                      Heart Rate Sensor intended for fitness applications.
    \value PhoneAlertStatusService    Phone Alert Status UUID (service). The service exposes the phone alert status when
                                      in a connection.
    \value BatteryService             Battery UUID (service). The Battery Service exposes the state of a battery within a device.
    \value BloodPressure              Blood Pressure UUID (service). The service exposes blood pressure and other data from a blood pressure
                                      monitor intended for healthcare applications.
    \value AlertNotificationService   Alert Notification UUID (service). The Alert Notification service exposes alert
                                      information on a device.
    \value HumanInterfaceDevice       Human Interface UUID (service). The service exposes the HID reports and other HID data
                                      intended for HID Hosts and HID Devices.
    \value ScanParameters             Scan Parameters UUID (service). The Scan Parameters Service enables a GATT Server device
                                      to expose a characteristic for the GATT Client to write its scan interval and scan window
                                      on the GATT Server device.
    \value RunningSpeedAndCadence     Runnung Speed and Cadence UUID (service). The service exposes speed, cadence and other
                                      data from a Running Speed and Cadence Sensor intended for fitness applications.
    \value CyclingSpeedAndCadence     Cycling Speed and Cadence UUID (service). The service exposes speed-related and
                                      cadence-related data from a Cycling Speed and Cadence sensor intended for fitness
                                      applications.
    \value CyclingPower               Cycling Speed UUID (service). The service exposes power- and force-related data and
                                      optionally speed- and cadence-related data from a Cycling Power
                                      sensor intended for sports and fitness applications.
    \value LocationAndNavigation      Location Navigation UUID (service). The service exposes location and navigation-related
                                      data from a Location and Navigation sensor intended for outdoor activity applications.
*/
=======
    This enum is a convienience type for Bluetooth service class and profile UUIDs. Values of this type will be
    implicitly converted into a QBluetoothUuid when necessary. Some UUIDs refer to service class ids, others to profile
    ids and some can be used as both. In general, profile UUIDs shall only be used in a
    \l QBluetoothServiceInfo::BluetoothProfileDescriptorList attribute and service class UUIDs shall only be used
    in a \l QBluetoothServiceInfo::ServiceClassIds attribute. If the UUID is marked as profile and service class UUID
    it can be used as a value for either of the above service attributes. Such a dual use has historical reasons
    but is no longer permissible for newer UUIDs.

    The list below explicitly states as what type each UUID shall be used.

    \value ServiceDiscoveryServer Service discovery server UUID (service)
    \value BrowseGroupDescriptor Browser group descriptor (service)
    \value PublicBrowseGroup     Public browse group service class. Services which have the public
                                 browse group in their \l {QBluetoothServiceInfo::BrowseGroupList}{browse group list}
                                 are discoverable by the remote devices.
    \value SerialPort            Serial Port Profile UUID (service & profile)
    \value LANAccessUsingPPP     LAN Access Profile UUID (service & profile)
    \value DialupNetworking      Dial-up Networking Profile UUID (service & profile)
    \value IrMCSync              Synchronization Profile UUID (service & profile)
    \value ObexObjectPush        OBEX object push service UUID (service & profile)
    \value OBEXFileTransfer      File Transfer Profile (FTP) UUID (service & profile)
    \value IrMCSyncCommand       Synchronization Profile UUID (profile)
    \value Headset               Headset Profile (HSP) UUID (service & profile)
    \value AudioSource           Advanced Audio Distribution Profile (A2DP) UUID (service)
    \value AudioSink             Advanced Audio Distribution Profile (A2DP) UUID (service)
    \value AV_RemoteControlTarget Audio/Video Remote Control Profile (AVRCP) UUID (service)
    \value AdvancedAudioDistribution Advanced Audio Distribution Profile (A2DP) UUID (profile)
    \value AV_RemoteControl       Audio/Video Remote Control Profile (AVRCP) UUID (service & profile)
    \value AV_RemoteControlController Audio/Video Remote Control Profile UUID (service)
    \value HeadsetAG              Headset Profile (HSP) UUID (service)
    \value PANU                   Personal Area Networking Profile (PAN) UUID (service & profile)
    \value NAP                    Personal Area Networking Profile (PAN) UUID (service & profile)
    \value GN                     Personal Area Networking Profile (PAN) UUID (service & profile)
    \value DirectPrinting         Basic Printing Profile (BPP) UUID (service)
    \value ReferencePrinting      Related to Basic Printing Profile (BPP) UUID (service)
    \value BasicImage             Basic Imaging Profile (BIP) UUID (profile)
    \value ImagingResponder       Basic Imaging Profile (BIP) UUID (service)
    \value ImagingAutomaticArchive Basic Imaging Profile (BIP) UUID (service)
    \value ImagingReferenceObjects Basic Imaging Profile (BIP) UUID (service)
    \value Handsfree              Hands-Free Profile (HFP) UUID (service & profile)
    \value HandsfreeAudioGateway  Hands-Free Audio Gateway (HFP) UUID (service)
    \value DirectPrintingReferenceObjectsService Basic Printing Profile (BPP) UUID (service)
    \value ReflectedUI            Basic Printing Profile (BPP) UUID (service)
    \value BasicPrinting          Basic Printing Profile (BPP) UUID (profile)
    \value PrintingStatus         Basic Printing Profile (BPP) UUID (service)
    \value HumanInterfaceDeviceService Human Interface Device (HID) UUID (service & profile)
    \value HardcopyCableReplacement Hardcopy Cable Replacement Profile (HCRP) (profile)
    \value HCRPrint               Hardcopy Cable Replacement Profile (HCRP) (service)
    \value HCRScan                Hardcopy Cable Replacement Profile (HCRP) (service)
    \value SIMAccess              SIM Access Profile (SAP) UUID (service and profile)
    \value PhonebookAccessPCE     Phonebook Access Profile (PBAP) UUID (service)
    \value PhonebookAccessPSE     Phonebook Access Profile (PBAP) UUID (service)
    \value PhonebookAccess        Phonebook Access Profile (PBAP) (profile)
    \value HeadsetHS              Headset Profile (HSP) UUID (service)
    \value MessageAccessServer    Message Access Profile (MAP) UUID (service)
    \value MessageNotificationServer Message Access Profile (MAP) UUID (service)
    \value MessageAccessProfile   Message Access Profile (MAP) UUID (profile)
    \value GNSS                   Global Navigation Satellite System UUID (profile)
    \value GNSSServer             Global Navigation Satellite System Server (UUID) (service)
    \value Display3D              3D Synchronization Display UUID (service)
    \value Glasses3D              3D Synchronization Glasses UUID (service)
    \value Synchronization3D      3D Synchronization UUID (profile)
    \value MPSProfile             Multi-Profile Specification UUID (profile)
    \value MPSService             Multi-Profile Specification UUID (service)
    \value PnPInformation         Device Identification (DID) UUID (service & profile)
    \value GenericNetworking      Generic networking UUID (service)
    \value GenericFileTransfer    Generic file transfer UUID (service)
    \value GenericAudio           Generic audio UUID (service)
    \value GenericTelephony       Generic telephone UUID (service)
    \value VideoSource            Video Distribution Profile (VDP) UUID (service)
    \value VideoSink              Video Distribution Profile (VDP) UUID (service)
    \value VideoDistribution      Video Distribution Profile (VDP) UUID (profile)
    \value HDP                    Health Device Profile (HDP) UUID (profile)
    \value HDPSource              Health Device Profile Source (HDP) UUID (service)
    \value HDPSink                Health Device Profile Sink (HDP) UUID (service)
>>>>>>> 40ac14e1

/*!
    \enum QBluetoothUuid::CharacteristicId

    This enum is a convienience type for Bluetooth low energy service characteristics class UUIDs. Values of this type
    will be implicitly converted into a QBluetoothUuid when necessary.

    \value AlertCategoryID               Categories of alerts/messages.
    \value AlertCategoryIDBitMask        Categories of alerts/messages.
    \value AlertLevel                    The level of an alert a device is to sound.
                                         If this level is changed while the alert is being sounded,
                                         the new level should take effect.
    \value AlertNotificationControlPoint Control point of the Alert Notification server.
                                         Client can write the command here to request the several
                                         functions toward the server.
    \value AlertStatus                   The Alert Status characteristic defines the Status of alert.
    \value Appearance                    The external appearance of this device. The values are composed
                                         of a category (10-bits) and sub-categories (6-bits).
    \value BatteryLevel                  The current charge level of a battery. 100% represents fully charged
                                         while 0% represents fully discharged.
    \value BloodPressureFeature          The Blood Pressure Feature characteristic is used to describe the supported
                                         features of the Blood Pressure Sensor.
    \value BloodPressureMeasurement      The Blood Pressure Measurement characteristic is a variable length structure
                                         containing a Flags field, a Blood Pressure Measurement Compound Value field,
                                         and contains additional fields such as Time Stamp, Pulse Rate and User ID
                                         as determined by the contents of the Flags field.
    \value BodySensorLocation
    \value BootKeyboardInputReport       The Boot Keyboard Input Report characteristic is used to transfer fixed format
                                         and length Input Report data between a HID Host operating in Boot Protocol Mode
                                         and a HID Service corresponding to a boot keyboard.
    \value BootKeyboardOutputReport      The Boot Keyboard Output Report characteristic is used to transfer fixed format
                                         and length Output Report data between a HID Host operating in Boot Protocol Mode
                                         and a HID Service corresponding to a boot keyboard.
    \value BootMouseInputReport          The Boot Mouse Input Report characteristic is used to transfer fixed format and
                                         length Input Report data between a HID Host operating in Boot Protocol Mode and
                                         a HID Service corresponding to a boot mouse.
    \value CSCFeature                    The CSC (Cycling Speed and Cadence) Feature characteristic is used to describe
                                         the supported features of the Server.
    \value CSCMeasurement                The CSC Measurement characteristic (CSC refers to Cycling Speed and Cadence)
                                         is a variable length structure containing a Flags field and, based on the contents
                                         of the Flags field, may contain one or more additional fields as shown in the tables
                                         below.
    \value CurrentTime
    \value CyclingPowerControlPoint      The Cycling Power Control Point characteristic is used to request a specific function
                                         to be executed on the receiving device.
    \value CyclingPowerFeature           The CP Feature characteristic is used to report a list of features supported by
                                         the device.
    \value CyclingPowerMeasurement       The Cycling Power Measurement characteristic is a variable length structure containing
                                         a Flags field, an Instantaneous Power field and, based on the contents of the Flags
                                         field, may contain one or more additional fields as shown in the table below.
    \value CyclingPowerVector            The Cycling Power Vector characteristic is a variable length structure containing
                                         a Flags fieldand based on the contents of the Flags field, may contain one or more
                                         additional fields as shown in the table below.
    \value DateTime                      The Date Time characteristic is used to represent time.
    \value DayDateTime
    \value DayOfWeek
    \value DeviceName
    \value DSTOffset
    \value ExactTime256
    \value FirmwareRevisionString        The value of this characteristic is a UTF-8 string representing the firmware revision
                                         for the firmware within the device.
    \value GlucoseFeature                The Glucose Feature characteristic is used to describe the supported features
                                         of the Server. When read, the Glucose Feature characteristic returns a value
                                         that is used by a Client to determine the supported features of the Server.
    \value GlucoseMeasurement            The Glucose Measurement characteristic is a variable length structure containing
                                         a Flags field, a Sequence Number field, a Base Time field and, based upon the contents
                                         of the Flags field, may contain a Time Offset field, Glucose Concentration field,
                                         Type-Sample Location field and a Sensor Status Annunciation field.
    \value GlucoseMeasurementContext
    \value HardwareRevisionString        The value of this characteristic is a UTF-8 string representing the hardware revision
                                         for the hardware within the device.
    \value HeartRateControlPoint
    \value HeartRateMeasurement
    \value HIDControlPoint               The HID Control Point characteristic is a control-point attribute that defines the
                                         HID Commands when written.
    \value HIDInformation                The HID Information Characteristic returns the HID attributes when read.
    \value IEEE1107320601RegulatoryCertificationDataList The value of the characteristic is an opaque structure listing
                                         various regulatory and/or certification compliance items to which the device
                                         claims adherence.
    \value IntermediateCuffPressure      This characteristic has the same format as the Blood Pressure Measurement
                                         characteristic.
    \value IntermediateTemperature       The Intermediate Temperature characteristic has the same format as the
                                         Temperature Measurement characteristic
    \value LNControlPoint                The LN Control Point characteristic is used to request a specific function
                                         to be executed on the receiving device.
    \value LNFeature                     The LN Feature characteristic is used to report a list of features supported
                                         by the device.
    \value LocalTimeInformation
    \value LocationAndSpeed              The Location and Speed characteristic is a variable length structure containing
                                         a Flags field and, based on the contents of the Flags field, may contain a combination
                                         of data fields.
    \value ManufacturerNameString        The value of this characteristic is a UTF-8 string representing the name of the
                                         manufacturer of the device.
    \value MeasurementInterval           The Measurement Interval characteristic defines the time between measurements.
    \value ModelNumberString             The value of this characteristic is a UTF-8 string representing the model number
                                         assigned by the device vendor.
    \value Navigation                    The Navigation characteristic is a variable length structure containing a Flags field,
                                         a Bearing field, a Heading field and, based on the contents of the Flags field.
    \value NewAlert                      This characteristic defines the category of the alert and how many new alerts of
                                         that category have occurred in the server device.
    \value PeripheralPreferredConnectionParameters
    \value PeripheralPrivacyFlag
    \value PnPID                         The PnP_ID characteristic returns its value when read using the GATT Characteristic
                                         Value Read procedure.
    \value PositionQuality               The Position Quality characteristic is a variable length structure containing a
                                         Flags field and at least one of the optional data
    \value ProtocolMode                  The Protocol Mode characteristic is used to expose the current protocol mode of
                                         the HID Service with which it is associated, or to set the desired protocol
                                         mode of the HID Service.
    \value ReconnectionAddress           The Information included in this page is informative. The normative descriptions
                                         are contained in the applicable specification.
    \value RecordAccessControlPoint      This control point is used with a service to provide basic management functionality
                                         for the Glucose Sensor patient record database.
    \value ReferenceTimeInformation
    \value Report                        The Report characteristic is used to exchange data between a HID Device and a HID Host.
    \value ReportMap                     Only a single instance of this characteristic exists as part of a HID Service.
    \value RingerControlPoint            The Ringer Control Point characteristic defines the Control Point of Ringer.
    \value RingerSetting                 The Ringer Setting characteristic defines the Setting of the Ringer.
    \value RSCFeature                    The RSC (Running Speed and Cadence) Feature characteristic is used to describe the
                                         supported features of the Server.
    \value RSCMeasurement                RSC refers to Running Speed and Cadence.
    \value SCControlPoint                The SC Control Point characteristic is used to request a specific function to be
                                         executed on the receiving device.
    \value ScanIntervalWindow            The Scan Interval Window characteristic is used to store the scan parameters of
                                         the GATT Client.
    \value ScanRefresh                   The Scan Refresh characteristic is used to notify the Client that the Server
                                         requires the Scan Interval Window characteristic to be written with the latest
                                         values upon notification.
    \value SensorLocation                The Sensor Location characteristic is used to expose the location of the sensor.
    \value SerialNumberString            The value of this characteristic is a variable-length UTF-8 string representing
                                         the serial number for a particular instance of the device.
    \value ServiceChanged
    \value SoftwareRevisionString        The value of this characteristic is a UTF-8 string representing the software
                                         revision for the software within the device.
    \value SupportedNewAlertCategory     Category that the server supports for new alert.
    \value SupportedUnreadAlertCategory  Category that the server supports for unread alert.
    \value SystemID                      If the system ID is based of a Bluetooth Device Address with a Company Identifier
                                         (OUI) is 0x123456 and the Company Assigned Identifier is 0x9ABCDE, then the System
                                         Identifier is required to be 0x123456FFFE9ABCDE.
    \value TemperatureMeasurement        The Temperature Measurement characteristic is a variable length structure containing
                                         a Flags field, a Temperature Measurement Value field and, based upon the contents of
                                         the Flags field, optionally a Time Stamp field and/or a Temperature Type field.
    \value TemperatureType               The Temperature Type characteristic is an enumeration that indicates where the
                                         temperature was measured.
    \value TimeAccuracy
    \value TimeSource
    \value TimeUpdateControlPoint
    \value TimeUpdateState
    \value TimeWithDST
    \value TimeZone
    \value TxPowerLevel                  The value of the characteristic is a signed 8 bit integer that has a fixed point
                                         exponent of 0.
    \value UnreadAlertStatus             This characteristic shows how many numbers of unread alerts exist in the specific
                                         category in the device.
*/

/*!
    \enum QBluetoothUuid::DescriptorID

    This enum is a convienience type for Bluetooth low energy service descriptor class UUIDs. Values of this type
    will be implicitly converted into a QBluetoothUuid when necessary.

    \value CharacteristicExtendedProperties  Descriptor defines additional Characteristic Properties.
    \value CharacteristicUserDescription     Descriptor provides a textual user description for a characteristic value.
    \value ClientCharacteristicConfiguration Descriptor defines how the characteristic may be configured by a specific client.
    \value ServerCharacteristicConfiguration Descriptor defines how the characteristic descriptor is associated with may be
                                             configured for the server.
    \value CharacteristicPresentationFormat  Descriptor defines the format of the Characteristic Value.
    \value CharacteristicAggregateFormat     Descriptor defines the format of an aggregated Characteristic Value.
    \value ValidRange                        descriptor is used for defining the range of a characteristics.
                                             Two mandatory fields are contained (upper and lower bounds) which define the range.
    \value ExternalReportReference           Allows a HID Host to map information from the Report Map characteristic value for
                                             Input Report, Output Report or Feature Report data to the Characteristic UUID of
                                             external service characteristics used to transfer the associated data.
    \value ReportReference                   Mapping information in the form of a Report ID and Report Type which maps the
                                             current parent characteristic to the Report ID(s) and Report Type (s) defined
                                             within the Report Map characteristic.
*/

/*!
    Constructs a new null Bluetooth UUID.
*/
QBluetoothUuid::QBluetoothUuid()
{
}

/*!
    Constructs a new Bluetooth UUID from the protocol \a uuid.
*/
QBluetoothUuid::QBluetoothUuid(ProtocolUuid uuid)
:   QUuid(uuid, baseUuid()->data2,
          baseUuid()->data3, baseUuid()->data4[0], baseUuid()->data4[1],
          baseUuid()->data4[2], baseUuid()->data4[3], baseUuid()->data4[4], baseUuid()->data4[5],
          baseUuid()->data4[6], baseUuid()->data4[7])
{
}

/*!
    Constructs a new Bluetooth UUID from the service class \a uuid.
*/
QBluetoothUuid::QBluetoothUuid(ServiceClassUuid uuid)
:   QUuid(uuid, baseUuid()->data2, baseUuid()->data3, baseUuid()->data4[0], baseUuid()->data4[1],
          baseUuid()->data4[2], baseUuid()->data4[3], baseUuid()->data4[4], baseUuid()->data4[5],
          baseUuid()->data4[6], baseUuid()->data4[7])
{
}

/*!
    Constructs a new Bluetooth UUID from the characteristic id \a uuid.
*/
QBluetoothUuid::QBluetoothUuid(CharacteristicId uuid)
:   QUuid(uuid, baseUuid()->data2, baseUuid()->data3, baseUuid()->data4[0], baseUuid()->data4[1],
          baseUuid()->data4[2], baseUuid()->data4[3], baseUuid()->data4[4], baseUuid()->data4[5],
          baseUuid()->data4[6], baseUuid()->data4[7])
{
}

/*!
    Constructs a new Bluetooth UUID from the 16 bit \a uuid.
*/
QBluetoothUuid::QBluetoothUuid(quint16 uuid)
:   QUuid(uuid, baseUuid()->data2, baseUuid()->data3, baseUuid()->data4[0], baseUuid()->data4[1],
          baseUuid()->data4[2], baseUuid()->data4[3], baseUuid()->data4[4], baseUuid()->data4[5],
          baseUuid()->data4[6], baseUuid()->data4[7])
{
}

/*!
    Constructs a new Bluetooth UUID from the 32 bit \a uuid.
*/
QBluetoothUuid::QBluetoothUuid(quint32 uuid)
:   QUuid(uuid, baseUuid()->data2, baseUuid()->data3, baseUuid()->data4[0], baseUuid()->data4[1],
          baseUuid()->data4[2], baseUuid()->data4[3], baseUuid()->data4[4], baseUuid()->data4[5],
          baseUuid()->data4[6], baseUuid()->data4[7])
{
}

/*!
    Constructs a new Bluetooth UUID from the 128 bit \a uuid.
*/
QBluetoothUuid::QBluetoothUuid(quint128 uuid)
{
    // TODO: look at the memcpy(), should not be needed
    quint32 tmp32;
    memcpy(&tmp32, &uuid.data[0], 4);
    data1 = qFromBigEndian<quint32>(tmp32);

    quint16 tmp16;
    memcpy(&tmp16, &uuid.data[4], 2);
    data2 = qFromBigEndian<quint16>(tmp16);

    memcpy(&tmp16, &uuid.data[6], 2);
    data3 = qFromBigEndian<quint16>(tmp16);

    memcpy(data4, &uuid.data[8], 8);
}

/*!
    Constructs a new Bluetooth UUID from the \a uuid string.

    The string must be in the form XXXXXXXX-XXXX-XXXX-XXXX-XXXXXXXXXXXX.
*/
QBluetoothUuid::QBluetoothUuid(const QString &uuid)
:   QUuid(uuid)
{
}

/*!
    Constructs a new Bluetooth UUID that is a copy of \a uuid.
*/
QBluetoothUuid::QBluetoothUuid(const QBluetoothUuid &uuid)
:   QUuid(uuid)
{
}

/*!
    Constructs a new Bluetooth UUID that is a copy of \a uuid.
*/
QBluetoothUuid::QBluetoothUuid(const QUuid &uuid)
:   QUuid(uuid)
{
}

/*!
    Destroys the Bluetooth UUID.
*/
QBluetoothUuid::~QBluetoothUuid()
{
}

/*!
    Returns the minimum size in bytes that this UUID can be represented in.  For non-null UUIDs 2,
    4 or 16 is returned.  0 is returned for null UUIDs.

    \sa isNull(), toUInt16(), toUInt32(), toUInt128()
*/
int QBluetoothUuid::minimumSize() const
{
    if (data2 == baseUuid()->data2 && data3 == baseUuid()->data3 &&
        memcmp(data4, baseUuid()->data4, 8) == 0) {
        // 16 or 32 bit Bluetooth UUID
        if (data1 & 0xFFFF0000)
            return 4;
        else
            return 2;
    }

    if (isNull())
        return 0;

    return 16;
}

/*!
    Returns the 16 bit representation of this UUID. If \a ok is passed, it is set to true if the
    conversion is possible, otherwise it is set to false. The return value is undefined if \a ok is
    set to false.
*/
quint16 QBluetoothUuid::toUInt16(bool *ok) const
{
    if (data1 & 0xFFFF0000 || data2 != baseUuid()->data2 || data3 != baseUuid()->data3 ||
        memcmp(data4, baseUuid()->data4, 8) != 0) {
        // not convertable to 16 bit Bluetooth UUID.
        if (ok)
            *ok = false;
        return 0;
    }

    if (ok)
        *ok = true;

    return data1;
}

/*!
    Returns the 32 bit representation of this UUID. If \a ok is passed, it is set to true if the
    conversion is possible, otherwise it is set to false. The return value is undefined if \a ok is
    set to false.
*/
quint32 QBluetoothUuid::toUInt32(bool *ok) const
{
    if (data2 != baseUuid()->data2 || data3 != baseUuid()->data3 ||
        memcmp(data4, baseUuid()->data4, 8) != 0) {
        // not convertable to 32 bit Bluetooth UUID.
        if (ok)
            *ok = false;
        return 0;
    }

    if (ok)
        *ok = true;

    return data1;
}

/*!
    Returns the 128 bit representation of this UUID.
*/
quint128 QBluetoothUuid::toUInt128() const
{
    quint128 uuid;

    quint32 tmp32 = qToBigEndian<quint32>(data1);
    memcpy(&uuid.data[0], &tmp32, 4);

    quint16 tmp16 = qToBigEndian<quint16>(data2);
    memcpy(&uuid.data[4], &tmp16, 2);

    tmp16 = qToBigEndian<quint16>(data3);
    memcpy(&uuid.data[6], &tmp16, 2);

    memcpy(&uuid.data[8], data4, 8);

    return uuid;
}

/*!
    Returns true if \a other is equal to this Bluetooth UUID, otherwise false.
*/
bool QBluetoothUuid::operator==(const QBluetoothUuid &other) const
{
    return QUuid::operator==(other);
}

QT_END_NAMESPACE<|MERGE_RESOLUTION|>--- conflicted
+++ resolved
@@ -97,89 +97,81 @@
 /*!
     \enum QBluetoothUuid::ServiceClassUuid
 
-<<<<<<< HEAD
-    This enum is a convienience type for Bluetooth service class UUIDs. Values of this type will be
-    implicitly converted into a QBluetoothUuid when necessary.
-
+    This enum is a convienience type for Bluetooth service class and profile UUIDs. Values of this type will be
+    implicitly converted into a QBluetoothUuid when necessary. Some UUIDs refer to service class ids, others to profile
+    ids and some can be used as both. In general, profile UUIDs shall only be used in a
+    \l QBluetoothServiceInfo::BluetoothProfileDescriptorList attribute and service class UUIDs shall only be used
+    in a \l QBluetoothServiceInfo::ServiceClassIds attribute. If the UUID is marked as profile and service class UUID
+    it can be used as a value for either of the above service attributes. Such a dual use has historical reasons
+    but is no longer permissible for newer UUIDs.
+
+    The list below explicitly states as what type each UUID shall be used.
+
+    \value ServiceDiscoveryServer     Service discovery server UUID (service)
+    \value BrowseGroupDescriptor      Browser group descriptor (service)
     \value PublicBrowseGroup          Public browse group service class. Services which have the public
-    browse group in their \l {QBluetoothServiceInfo::BrowseGroupList}{browse group list} are discoverable
-    by the remote devices.
-    \value ObexObjectPush             OBEX object push service UUID.
-    \value ServiceDiscoveryServer
-    \value BrowseGroupDescriptor      Browser group descriptor
-    \value SerialPort                 Serial Port Profile UUID
-    \value LANAccessUsingPPP          LAN Access Profile UUID
-    \value DialupNetworking           Dial-up Networking Profile UUID
-    \value IrMCSync                   Synchronization Profile UUID
-    \value OBEXFileTransfer           File Transfer Profile (FTP) UUID
-    \value IrMCSyncCommand            Synchronization Profile UUID
-    \value Headset                    Headset Profile (HSP) UUID
-    \value AudioSource                Advanced Audio Distribution Profile (A2DP) UUID
-    \value AudioSink                  Advanced Audio Distribution Profile (A2DP) UUID
-    \value AV_RemoteControlTarget     Audio/Video Remote Control Profile (AVRCP) UUID
-    \value AdvancedAudioDistribution  Advanced Audio Distribution Profile (A2DP) UUID
-    \value AV_RemoteControl           Audio/Video Remote Control Profile (AVRCP) UUID
-    \value AV_RemoteControlController Audio/Video Remote Control Profile UUID
-    \value HeadsetAG                  Headset Profile (HSP) UUID
-    \value PANU                       Personal Area Networking Profile (PAN) UUID
-    \value NAP                        Personal Area Networking Profile (PAN) UUID
-    \value GN                         Personal Area Networking Profile (PAN) UUID
-    \value DirectPrinting             Basic Printing Profile (BPP) UUID
-    \value ReferencePrinting          Related to Basic Printing Profile (BPP) UUID
-    \value ImagingResponder           Basic Imaging Profile (BIP) UUID
-    \value ImagingAutomaticArchive    Basic Imaging Profile (BIP) UUID
-    \value ImagingReferenceObjects    Basic Imaging Profile (BIP) UUID
-    \value Handsfree                  Hands-Free Profile (HFP) Service Class Identifier and Profile Identifier
-    \value HandsfreeAudioGateway      Hands-free Profile (HFP) UUID
-    \value DirectPrintingReferenceObjectsService Basic Printing Profile (BPP) UUID
-    \value ReflectedUI                Basic Printing Profile (BPP) UUID
-    \value BasicPrinting              Basic Printing Profile (BPP) UUID
-    \value PrintingStatus             Basic Printing Profile (BPP) UUID
-    \value HumanInterfaceDeviceService Human Interface Device (HID) UUID
-    \value HardcopyCableReplacement Hardcopy Cable Replacement Profile (HCRP)
-    \value HCRPrint               Hardcopy Cable Replacement Profile (HCRP)
-    \value HCRScan                Hardcopy Cable Replacement Profile (HCRP)
-    \value SIMAccess              SIM Access Profile (SAP) UUID
-    \value PhonebookAccessPCE     Phonebook Access Profile (PBAP) UUID
-    \value PhonebookAccessPSE     Phonebook Access Profile (PBAP) UUID
-    \value PhonebookAccess        Phonebook Access Profile (PBAP)
-    \value HeadsetHS              Headset Profile (HSP) UUID
-    \value MessageAccessServer    Message Access Profile (MAP) UUID
-    \value MessageNotificationServer Message Access Profile (MAP) UUID
-    \value MessageAccessProfile   Message Access Profile (MAP) UUID
-    \value PnPInformation         Device Identification (DID) UUID
-    \value GenericNetworking      Generic networking
-    \value GenericFileTransfer    Generic file transfer
-    \value GenericAudio           Generic audio
-    \value GenericTelephony       Generic telephone
-    \value VideoSource            Video Distribution Profile (VDP)
-    \value VideoSink              Video Distribution Profile (VDP)
-    \value VideoDistribution      Video Distribution Profile (VDP)
-    \value HDP                    Health Device Profile
-    \value HDPSource              Health Device Profile
-    \value HDPSink                Health Device Profile
-    \value HardcopyCableReplacement   Hardcopy Cable Replacement Profile (HCRP)
-    \value HCRPrint                   Hardcopy Cable Replacement Profile (HCRP)
-    \value HCRScan                    Hardcopy Cable Replacement Profile (HCRP)
-    \value SIMAccess                  SIM Access Profile (SAP) UUID
-    \value PhonebookAccessPCE         Phonebook Access Profile (PBAP) UUID
-    \value PhonebookAccessPSE         Phonebook Access Profile (PBAP) UUID
-    \value PhonebookAccess            Phonebook Access Profile (PBAP)
-    \value HeadsetHS                  Headset Profile (HSP) UUID
-    \value MessageAccessServer        Message Access Profile (MAP) UUID
-    \value MessageNotificationServer  Message Access Profile (MAP) UUID
-    \value MessageAccessProfile       Message Access Profile (MAP) UUID
-    \value PnPInformation             Device Identification (DID) UUID
-    \value GenericNetworking          Generic networking
-    \value GenericFileTransfer        Generic file transfer
-    \value GenericAudio               Generic audio
-    \value GenericTelephony           Generic telephone
-    \value VideoSource                Video Distribution Profile (VDP)
-    \value VideoSink                  Video Distribution Profile (VDP)
-    \value VideoDistribution          Video Distribution Profile (VDP)
-    \value HDP                        Health Device Profile
-    \value HDPSource                  Health Device Profile
-    \value HDPSink                    Health Device Profile
+                                      browse group in their \l {QBluetoothServiceInfo::BrowseGroupList}{browse group list}
+                                      are discoverable by the remote devices.
+    \value SerialPort                 Serial Port Profile UUID (service & profile)
+    \value LANAccessUsingPPP          LAN Access Profile UUID (service & profile)
+    \value DialupNetworking           Dial-up Networking Profile UUID (service & profile)
+    \value IrMCSync                   Synchronization Profile UUID (service & profile)
+    \value ObexObjectPush             OBEX object push service UUID (service & profile)
+    \value OBEXFileTransfer           File Transfer Profile (FTP) UUID (service & profile)
+    \value IrMCSyncCommand            Synchronization Profile UUID (profile)
+    \value Headset                    Headset Profile (HSP) UUID (service & profile)
+    \value AudioSource                Advanced Audio Distribution Profile (A2DP) UUID (service)
+    \value AudioSink                  Advanced Audio Distribution Profile (A2DP) UUID (service)
+    \value AV_RemoteControlTarget     Audio/Video Remote Control Profile (AVRCP) UUID (service)
+    \value AdvancedAudioDistribution  Advanced Audio Distribution Profile (A2DP) UUID (profile)
+    \value AV_RemoteControl           Audio/Video Remote Control Profile (AVRCP) UUID (service & profile)
+    \value AV_RemoteControlController Audio/Video Remote Control Profile UUID (service)
+    \value HeadsetAG                  Headset Profile (HSP) UUID (service)
+    \value PANU                       Personal Area Networking Profile (PAN) UUID (service & profile)
+    \value NAP                        Personal Area Networking Profile (PAN) UUID (service & profile)
+    \value GN                         Personal Area Networking Profile (PAN) UUID (service & profile)
+    \value DirectPrinting             Basic Printing Profile (BPP) UUID (service)
+    \value ReferencePrinting          Related to Basic Printing Profile (BPP) UUID (service)
+    \value BasicImage                 Basic Imaging Profile (BIP) UUID (profile)
+    \value ImagingResponder           Basic Imaging Profile (BIP) UUID (service)
+    \value ImagingAutomaticArchive Basic Imaging Profile (BIP) UUID (service)
+    \value ImagingReferenceObjects Basic Imaging Profile (BIP) UUID (service)
+    \value Handsfree                  Hands-Free Profile (HFP) UUID (service & profile)
+    \value HandsfreeAudioGateway      Hands-Free Audio Gateway (HFP) UUID (service)
+    \value DirectPrintingReferenceObjectsService Basic Printing Profile (BPP) UUID (service)
+    \value ReflectedUI                Basic Printing Profile (BPP) UUID (service)
+    \value BasicPrinting              Basic Printing Profile (BPP) UUID (profile)
+    \value PrintingStatus             Basic Printing Profile (BPP) UUID (service)
+    \value HumanInterfaceDeviceService Human Interface Device (HID) UUID (service & profile)
+    \value HardcopyCableReplacement Hardcopy Cable Replacement Profile (HCRP) (profile)
+    \value HCRPrint                   Hardcopy Cable Replacement Profile (HCRP) (service)
+    \value HCRScan                    Hardcopy Cable Replacement Profile (HCRP) (service)
+    \value SIMAccess                  SIM Access Profile (SAP) UUID (service and profile)
+    \value PhonebookAccessPCE         Phonebook Access Profile (PBAP) UUID (service)
+    \value PhonebookAccessPSE         Phonebook Access Profile (PBAP) UUID (service)
+    \value PhonebookAccess            Phonebook Access Profile (PBAP) (profile)
+    \value HeadsetHS                  Headset Profile (HSP) UUID (service)
+    \value MessageAccessServer        Message Access Profile (MAP) UUID (service)
+    \value MessageNotificationServer  Message Access Profile (MAP) UUID (service)
+    \value MessageAccessProfile       Message Access Profile (MAP) UUID (profile)
+    \value GNSS                       Global Navigation Satellite System UUID (profile)
+    \value GNSSServer                 Global Navigation Satellite System Server (UUID) (service)
+    \value Display3D                  3D Synchronization Display UUID (service)
+    \value Glasses3D                  3D Synchronization Glasses UUID (service)
+    \value Synchronization3D          3D Synchronization UUID (profile)
+    \value MPSProfile                 Multi-Profile Specification UUID (profile)
+    \value MPSService                 Multi-Profile Specification UUID (service)
+    \value PnPInformation             Device Identification (DID) UUID (service & profile)
+    \value GenericNetworking          Generic networking UUID (service)
+    \value GenericFileTransfer        Generic file transfer UUID (service)
+    \value GenericAudio               Generic audio UUID (service)
+    \value GenericTelephony           Generic telephone UUID (service)
+    \value VideoSource                Video Distribution Profile (VDP) UUID (service)
+    \value VideoSink                  Video Distribution Profile (VDP) UUID (service)
+    \value VideoDistribution          Video Distribution Profile (VDP) UUID (profile)
+    \value HDP                        Health Device Profile (HDP) UUID (profile)
+    \value HDPSource                  Health Device Profile Source (HDP) UUID (service)
+    \value HDPSink                    Health Device Profile Sink (HDP) UUID (service)
     \value GenericAccess              Generic access service for Bluetooth Low Energy devices UUID (service).
                                       It contains generic information about the device. All available Characteristics are readonly.
     \value GenericAttribute
@@ -225,83 +217,6 @@
     \value LocationAndNavigation      Location Navigation UUID (service). The service exposes location and navigation-related
                                       data from a Location and Navigation sensor intended for outdoor activity applications.
 */
-=======
-    This enum is a convienience type for Bluetooth service class and profile UUIDs. Values of this type will be
-    implicitly converted into a QBluetoothUuid when necessary. Some UUIDs refer to service class ids, others to profile
-    ids and some can be used as both. In general, profile UUIDs shall only be used in a
-    \l QBluetoothServiceInfo::BluetoothProfileDescriptorList attribute and service class UUIDs shall only be used
-    in a \l QBluetoothServiceInfo::ServiceClassIds attribute. If the UUID is marked as profile and service class UUID
-    it can be used as a value for either of the above service attributes. Such a dual use has historical reasons
-    but is no longer permissible for newer UUIDs.
-
-    The list below explicitly states as what type each UUID shall be used.
-
-    \value ServiceDiscoveryServer Service discovery server UUID (service)
-    \value BrowseGroupDescriptor Browser group descriptor (service)
-    \value PublicBrowseGroup     Public browse group service class. Services which have the public
-                                 browse group in their \l {QBluetoothServiceInfo::BrowseGroupList}{browse group list}
-                                 are discoverable by the remote devices.
-    \value SerialPort            Serial Port Profile UUID (service & profile)
-    \value LANAccessUsingPPP     LAN Access Profile UUID (service & profile)
-    \value DialupNetworking      Dial-up Networking Profile UUID (service & profile)
-    \value IrMCSync              Synchronization Profile UUID (service & profile)
-    \value ObexObjectPush        OBEX object push service UUID (service & profile)
-    \value OBEXFileTransfer      File Transfer Profile (FTP) UUID (service & profile)
-    \value IrMCSyncCommand       Synchronization Profile UUID (profile)
-    \value Headset               Headset Profile (HSP) UUID (service & profile)
-    \value AudioSource           Advanced Audio Distribution Profile (A2DP) UUID (service)
-    \value AudioSink             Advanced Audio Distribution Profile (A2DP) UUID (service)
-    \value AV_RemoteControlTarget Audio/Video Remote Control Profile (AVRCP) UUID (service)
-    \value AdvancedAudioDistribution Advanced Audio Distribution Profile (A2DP) UUID (profile)
-    \value AV_RemoteControl       Audio/Video Remote Control Profile (AVRCP) UUID (service & profile)
-    \value AV_RemoteControlController Audio/Video Remote Control Profile UUID (service)
-    \value HeadsetAG              Headset Profile (HSP) UUID (service)
-    \value PANU                   Personal Area Networking Profile (PAN) UUID (service & profile)
-    \value NAP                    Personal Area Networking Profile (PAN) UUID (service & profile)
-    \value GN                     Personal Area Networking Profile (PAN) UUID (service & profile)
-    \value DirectPrinting         Basic Printing Profile (BPP) UUID (service)
-    \value ReferencePrinting      Related to Basic Printing Profile (BPP) UUID (service)
-    \value BasicImage             Basic Imaging Profile (BIP) UUID (profile)
-    \value ImagingResponder       Basic Imaging Profile (BIP) UUID (service)
-    \value ImagingAutomaticArchive Basic Imaging Profile (BIP) UUID (service)
-    \value ImagingReferenceObjects Basic Imaging Profile (BIP) UUID (service)
-    \value Handsfree              Hands-Free Profile (HFP) UUID (service & profile)
-    \value HandsfreeAudioGateway  Hands-Free Audio Gateway (HFP) UUID (service)
-    \value DirectPrintingReferenceObjectsService Basic Printing Profile (BPP) UUID (service)
-    \value ReflectedUI            Basic Printing Profile (BPP) UUID (service)
-    \value BasicPrinting          Basic Printing Profile (BPP) UUID (profile)
-    \value PrintingStatus         Basic Printing Profile (BPP) UUID (service)
-    \value HumanInterfaceDeviceService Human Interface Device (HID) UUID (service & profile)
-    \value HardcopyCableReplacement Hardcopy Cable Replacement Profile (HCRP) (profile)
-    \value HCRPrint               Hardcopy Cable Replacement Profile (HCRP) (service)
-    \value HCRScan                Hardcopy Cable Replacement Profile (HCRP) (service)
-    \value SIMAccess              SIM Access Profile (SAP) UUID (service and profile)
-    \value PhonebookAccessPCE     Phonebook Access Profile (PBAP) UUID (service)
-    \value PhonebookAccessPSE     Phonebook Access Profile (PBAP) UUID (service)
-    \value PhonebookAccess        Phonebook Access Profile (PBAP) (profile)
-    \value HeadsetHS              Headset Profile (HSP) UUID (service)
-    \value MessageAccessServer    Message Access Profile (MAP) UUID (service)
-    \value MessageNotificationServer Message Access Profile (MAP) UUID (service)
-    \value MessageAccessProfile   Message Access Profile (MAP) UUID (profile)
-    \value GNSS                   Global Navigation Satellite System UUID (profile)
-    \value GNSSServer             Global Navigation Satellite System Server (UUID) (service)
-    \value Display3D              3D Synchronization Display UUID (service)
-    \value Glasses3D              3D Synchronization Glasses UUID (service)
-    \value Synchronization3D      3D Synchronization UUID (profile)
-    \value MPSProfile             Multi-Profile Specification UUID (profile)
-    \value MPSService             Multi-Profile Specification UUID (service)
-    \value PnPInformation         Device Identification (DID) UUID (service & profile)
-    \value GenericNetworking      Generic networking UUID (service)
-    \value GenericFileTransfer    Generic file transfer UUID (service)
-    \value GenericAudio           Generic audio UUID (service)
-    \value GenericTelephony       Generic telephone UUID (service)
-    \value VideoSource            Video Distribution Profile (VDP) UUID (service)
-    \value VideoSink              Video Distribution Profile (VDP) UUID (service)
-    \value VideoDistribution      Video Distribution Profile (VDP) UUID (profile)
-    \value HDP                    Health Device Profile (HDP) UUID (profile)
-    \value HDPSource              Health Device Profile Source (HDP) UUID (service)
-    \value HDPSink                Health Device Profile Sink (HDP) UUID (service)
->>>>>>> 40ac14e1
 
 /*!
     \enum QBluetoothUuid::CharacteristicId
