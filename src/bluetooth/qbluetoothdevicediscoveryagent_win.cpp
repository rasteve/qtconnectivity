--- conflicted
+++ resolved
@@ -543,20 +543,12 @@
     } else {
         qCDebug(QT_BT_WINDOWS) << "Updating device:" << deviceIt->name() << deviceIt->address();
         // merge service uuids
-<<<<<<< HEAD
-        QVector<QBluetoothUuid> uuids = deviceIt->serviceUuids();
-        uuids.append(foundDevice.serviceUuids());
-        const QSet<QBluetoothUuid> uuidSet(uuids.begin(), uuids.end());
-        if (deviceIt->serviceUuids().count() != uuidSet.count())
-            deviceIt->setServiceUuids(uuidSet.values().toVector());
-=======
         auto uuids = deviceIt->serviceUuids().toVector();
         uuids.append(foundDevice.serviceUuids().toVector());
         std::sort(uuids.begin(), uuids.end());
         uuids.erase(std::unique(uuids.begin(), uuids.end()), uuids.end());
         if (deviceIt->serviceUuids().count() != uuids.count())
             deviceIt->setServiceUuids(uuids);
->>>>>>> 767947bd
         if (deviceIt->coreConfigurations() != foundDevice.coreConfigurations())
             deviceIt->setCoreConfigurations(
                         QBluetoothDeviceInfo::BaseRateAndLowEnergyCoreConfiguration);
