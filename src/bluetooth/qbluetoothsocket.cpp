--- conflicted
+++ resolved
@@ -511,11 +511,7 @@
 
     \sa preferredSecurityFlags()
 
-<<<<<<< HEAD
-    \since 5.5
-=======
     \since 5.6
->>>>>>> b88f1678
 */
 void QBluetoothSocket::setPreferredSecurityFlags(QBluetooth::SecurityFlags flags)
 {
@@ -536,11 +532,7 @@
 
     \sa setPreferredSecurityFlags()
 
-<<<<<<< HEAD
-    \since 5.5
-=======
     \since 5.6
->>>>>>> b88f1678
 */
 QBluetooth::SecurityFlags QBluetoothSocket::preferredSecurityFlags() const
 {
