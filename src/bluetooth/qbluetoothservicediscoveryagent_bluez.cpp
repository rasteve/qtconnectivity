--- conflicted
+++ resolved
@@ -529,18 +529,14 @@
 
 
     foreach (const QString &record, reply.value()) {
-<<<<<<< HEAD
         bool isBtleService = false;
-        const QBluetoothServiceInfo serviceInfo = parseServiceXml(record, &isBtleService);
+        QBluetoothServiceInfo serviceInfo = parseServiceXml(record, &isBtleService);
 
         if (isBtleService) {
             qCDebug(QT_BT_BLUEZ) << "Discovered BLE services" << discoveredDevices.at(0).address().toString()
                                  << serviceInfo.serviceName() << serviceInfo.serviceUuid() << serviceInfo.serviceClassUuids();
             continue;
         }
-=======
-        QBluetoothServiceInfo serviceInfo = parseServiceXml(record);
->>>>>>> cb6bdcb3
 
         if (!serviceInfo.isValid())
             continue;
