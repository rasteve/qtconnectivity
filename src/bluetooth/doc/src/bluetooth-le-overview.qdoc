/****************************************************************************
**
** Copyright (C) 2015 The Qt Company Ltd.
** Contact: http://www.qt.io/licensing/
**
** This file is part of the documentation of the Qt local connectivty modules.
**
** $QT_BEGIN_LICENSE:FDL$
** Commercial License Usage
** Licensees holding valid commercial Qt licenses may use this file in
** accordance with the commercial license agreement provided with the
** Software or, alternatively, in accordance with the terms contained in
** a written agreement between you and The Qt Company. For licensing terms
** and conditions see http://www.qt.io/terms-conditions. For further
** information use the contact form at http://www.qt.io/contact-us.
**
** GNU Free Documentation License Usage
** Alternatively, this file may be used under the terms of the GNU Free
** Documentation License version 1.3 as published by the Free Software
** Foundation and appearing in the file included in the packaging of
** this file. Please review the following information to ensure
** the GNU Free Documentation License version 1.3 requirements
** will be met: http://www.gnu.org/copyleft/fdl.html.
** $QT_END_LICENSE$
**
****************************************************************************/

/*!
\ingroup technology-apis
\title Bluetooth Low Energy Overview
\page qtbluetooth-le-overview.html
\brief The Qt Bluetooth Low Energy API enables communication between Bluetooth
Low Energy devices.

\tableofcontents

    The Qt Bluetooth Low Energy API for the central role was introduced by Qt 5.4.
    Since Qt 5.5 that part of the API is final and a compatibility guarantee is given for
    future releases.
    In Qt 5.7, additional API supporting the peripheral role was added as a Technology Preview,
    with the backend only implemented for Linux/BlueZ.

    \section1 What Is Bluetooth Low Energy

    Bluetooth Low Energy, also known as Bluetooth Smart, is a wireless computer
    network technology, which was officially introduced in 2011. It works on the same
    2.4 GHz frequency as ”classic” Bluetooth. The main difference is, as stated by its technology name,
    low energy consumption. It provides an opportunity for Bluetooth Low Energy devices to
    operate for months, even years, on coin-cell batteries. The technology was introduced by
    \l {https://www.bluetooth.org/en-us/specification/adopted-specifications}{Bluetooth v4.0}.
    Devices which support this technology are called Bluetooth Smart Ready Devices.
    The key features of the technology are:

    \list
    \li Ultra-low peak, average and idle mode power consumption
    \li Ability to run for years on standard, coin-cell batteries
    \li Low cost
    \li Multi-vendor interoperability
    \li Enhanced range
    \endlist

    Bluetooth Low Energy uses a client-server architecture. The server (also
    known as peripheral) offers services such as temperature or heart rate
    and advertises them. The client (known as central
    device) connects to the server and reads the values advertised by the server.
    An example might be an apartment with Bluetooth Smart Ready sensors such
    as a thermostat, humidity or pressure sensor. Those sensors are peripheral
    devices advertising the environment values of the apartment. At the same time
    a mobile phone or computer might connect to those sensors, retrieve their
    values and present them as part of a larger environment control application
    to the user.

    \section1 Basic Service Structure

    Bluetooth Low Energy is based on two protocols: ATT (Attribute Protocol)
    and GATT (Generic Attribute Profile). They specify the communication layers
    used by every Bluetooth Smart Ready device.

    \section2 ATT Protocol

    The basic building block of ATT is an \e attribute. Each attribute consists of
    three elements:

    \list
        \li a value - the payload or desirable piece of information
        \li a UUID - the type of attribute (used by GATT)
        \li a 16-bit handle - a unique identifier for the attribute
    \endlist

    The server stores the attributes and the client uses the ATT protocol to
    read and write values on the server.

    \section2 GATT Profile

    GATT defines grouping for a set of attributes by applying a meaning to predefined
    UUIDs. The table below shows an example service exposing a heart rate
    on a particular day. The actual values are stored inside the two characteristics:

    \table
    \header
        \li Handle
        \li UUID
        \li Value
        \li Description
    \row
        \li 0x0001
        \li 0x2800
        \li UUID 0x180D
        \li Begin Heart Rate service
    \row
        \li 0x0002
        \li 0x2803
        \li UUID 0x2A37, Value handle: 0x0003
        \li Characteristic of type \e {Heart Rate Measurement (HRM)}
    \row
        \li 0x0003
        \li 0x2A37
        \li 65 bpm
        \li Heart rate value
    \row
        \li 0x0004
        \li 0x2803
        \li UUID 0x2A08, Value handle: 0x0006
        \li Characteristic of type Date Time
    \row
        \li 0x0005
        \li 0x2A08
        \li 18/08/2014 11:00
        \li Date and Time of the measurement
    \row
        \li 0x0006
        \li 0x2800
        \li UUID xxxxxx
        \li Begin next service
    \row
        \li ...
        \li ...
        \li ...
        \li ...
    \endtable

    GATT specifies that the above used UUID \c 0x2800 marks the begin of a service definition.
    Every attribute following \c 0x2800 is part of the service until the next \c 0x2800 or the
    end is encountered. In similar ways the well known UUID \c 0x2803 states that a characteristic
    is to be found and each of the characteristics has a type defining the nature of the value.
    The example above uses the UUIDs \c 0x2A08 (Date Time) and \c 0x2A37 (Heart Rate Measurement).
    Each of the above UUIDs is defined by the \l {https://bluetooth.org}{Bluetooth Special Interest Group}.
    and can be found in the
    \l{https://developer.bluetooth.org/gatt/Pages/default.aspx}{GATT specification}. While it
    is advisable to use pre-defined UUIDs where available it is entirely possible to use new and not
    yet used UUIDs for characteristic and service types.

    In general, each service may consist of one or more characteristics. A characteristic
    contains data and can be further described by descriptors, which provide additional
    information or means of manipulating the characteristic. All services, characteristics and
    descriptors are recognized by their 128-bit UUID. Finally, it is possible to include
    services inside of services (see picture below).

    \image peripheral-structure.png

    \section1 Using Qt Bluetooth Low Energy API

    This section describes how to use the Bluetooth Low Energy API provided by Qt.
    On the client side, the API permits creating connections to peripheral devices, discovering
    their services, as well as reading and writing data stored on the device.
    On the server side, it allows to set up services, advertise them, and get notified when the
    client writes characteristics.
    The example code below is taken from the \l {heartlistener}{Heart Listener} and
    \l {heartrate-server}{Heart Rate Server} examples.
<<<<<<< HEAD

    \section2 Advertising Services

    If we are implementing a GATT server application on a peripheral device, we need to define the
    services we want to offer to central devices and advertise them:

    \snippet heartrate-server/main.cpp Advertising Data
    \snippet heartrate-server/main.cpp Start Advertising
    \snippet heartrate-server/main.cpp Advertising Data

    Now potential clients can connect to our device, discover the provided service and
    register themselves to get notified of changes to the characteristic value.
    This part of the API is covered in the following sections.
=======
>>>>>>> 344583c3

    \section2 Establishing a Connection

    To be able to read and write the characteristics of the Bluetooth Low Energy peripheral device,
    it is necessary to find and connect the device. This requires the peripheral device to advertise
    its presence and services. We start the device discovery with the help of the
    \l QBluetoothDeviceDiscoveryAgent class. We connect to its \l {QBluetoothDeviceDiscoveryAgent::deviceDiscovered()}
    signal and start the search with \l {QBluetoothDeviceDiscoveryAgent::start()}{start()}:

    \snippet heartlistener/heartrate.cpp devicediscovery-1
    \snippet heartlistener/heartrate.cpp devicediscovery-2

    Since we are only interested in Low Energy devices we filter the device type within the
    receiving slot. The device type can be ascertained using the \l QBluetoothDeviceInfo::coreConfigurations()
    flag:

    \snippet heartlistener/heartrate.cpp devicediscovery-3
    \snippet heartlistener/heartrate.cpp devicediscovery-4

    Once the address of the peripheral device is known we use the \l QLowEnergyController class.
    This class is the entry point for all Bluetooth Low Energy development. The  constructor of the class
    accepts the remote device's \l QBluetoothAddress. Finally we set up the customary slots and
    directly connect to the device using
    \l {QLowEnergyController::connectToDevice()}{connectToDevice()}:

    \snippet heartlistener/heartrate.cpp Connect signals

    \section2 Service Search

    As soon as the connection is established we initiate the service discovery:

    \snippet heartlistener/heartrate.cpp Connecting to service

    The \c serviceDiscovered() slot below is triggered as a result of the
    \l {QLowEnergyController::serviceDiscovered()} signal and provides an intermittent progress report.
    Since we are talking about the heart listener app which monitors HeartRate devices in the vicinity
    we ignore any service that is not of type \l QBluetoothUuid::HeartRate.

    \snippet heartlistener/heartrate.cpp Filter HeartRate service 1

    Eventually the \l {QLowEnergyController::discoveryFinished()} signal is emitted to indicate
    the successful completion of the service discovery. Provided a HeartRate service was found,
    a \l QLowEnergyService instance is created to represent the service. The returned service object
    provides the required signals for update notifications and the discovery of service details
    is triggered using \l QLowEnergyService::discoverDetails():

    \snippet heartlistener/heartrate.cpp Filter HeartRate service 2

    During the detail search the service's \l {QLowEnergyService::state()}{state()} transitions
    from \l {QLowEnergyService::DiscoveryRequired}{DiscoveryRequired} to
    \l {QLowEnergyService::DiscoveringServices}{DiscoveringServices} and eventually ends with
    \l {QLowEnergyService::ServiceDiscovered}{ServiceDiscovered}:

    \snippet heartlistener/heartrate.cpp Find HRM characteristic

    \section2 Interaction with the Peripheral Device

    In the code example above, the desired characteristic is of type
    \l {QBluetoothUuid::HeartRateMeasurement}{HeartRateMeasurement}. Since the application measures
    the heart rate changes, it must enable change notifications for the characteristic.
    Note that not all characteristics provide change notifications. Since the HeartRate characteristic
    has been standardized it is possible to assume that notifications can be received. Ultimately
    \l QLowEnergyCharacteristic::properties() must have the \l {QLowEnergyCharacteristic::Notify} flag
    set and a descriptor of type \l {QBluetoothUuid::ClientCharacteristicConfiguration} must exist to confirm
    the availability of an appropriate notification.

    Finally, we process the value of the HeartRate characteristic, as per Bluetooth Low Energy standard:

    \snippet heartlistener/heartrate.cpp Reading value 1
    \snippet heartlistener/heartrate.cpp Reading value 2

    In general a characteristic value is a series of bytes. The precise interpretation of
    those bytes depends on the characteristic type and value structure.
    A significant number has been standardized by the
    \l {https://developer.bluetooth.org/gatt/services/Pages/ServicesHome.aspx}{Bluetooth SIG} whereas others
    may follow a custom protocol. The above code snippet demonstrates how to the read the standardized
    HeartRate value.

    \section2 Advertising Services

    If we are implementing a GATT server application on a peripheral device, we need to define the
    services we want to offer to central devices and advertise them:

    \snippet heartrate-server/main.cpp Advertising Data
    \snippet heartrate-server/main.cpp Start Advertising

    Now potential clients can connect to our device, discover the provided service and
    register themselves to get notified of changes to the characteristic value.
    This part of the API was already covered by the above sections.

    \section2 Implementing a Service on the Peripheral Device

    The first step is to define the service, its characteristics and descriptors. This is achieved
    using the \l QLowEnergyServiceData, \l QLowEnergyCharacteristicData and
    \l QLowEnergyDescriptorData classes. These classes act as containers or building blocks for the
    essential information that comprises the to-be-defined Bluetooth Low Energy service.
    The code snippet below defines a simple HeartRate service which publishes
    the measured beats per minute. An example where such a service could be used is a wrist watch.

    \snippet heartrate-server/main.cpp Service Data

    The resulting \c serviceData object can be published as described in the
    \l {Advertising Services} section above. Despite the partial information overlap between the
    information wrapped by \l QLowEnergyServiceData and \l QLowEnergyAdvertisingData the two classes
    serve two very different tasks. The advertising data is published to nearby devices and often
    limited in scope due to its size restriction of 29 bytes. Therefore they are not always 100%
    complete. By comparison the service data contained inside of \l QLowEnergyServiceData provides
    the complete set of service data and only becomes visible to the connecting client when a
    connection with an active service discovery has been performed.

    The next section demonstrates how the service can update the heart rate value. Depending on the
    nature of the service it may have to comply with the official service definition
    as defined on \l {https://www.bluetooth.org}. Other services may be completely custom. The
    heart rate service was adopted and its specification can be found under
    \l {https://www.bluetooth.com/specifications/adopted-specifications}.

    \snippet heartrate-server/main.cpp Provide Heartbeat

    In general characteristic and descriptor value updates on the peripheral device use the same
    methods as connecting Bluetooth Low Energy devices.
*/<|MERGE_RESOLUTION|>--- conflicted
+++ resolved
@@ -167,22 +167,6 @@
     client writes characteristics.
     The example code below is taken from the \l {heartlistener}{Heart Listener} and
     \l {heartrate-server}{Heart Rate Server} examples.
-<<<<<<< HEAD
-
-    \section2 Advertising Services
-
-    If we are implementing a GATT server application on a peripheral device, we need to define the
-    services we want to offer to central devices and advertise them:
-
-    \snippet heartrate-server/main.cpp Advertising Data
-    \snippet heartrate-server/main.cpp Start Advertising
-    \snippet heartrate-server/main.cpp Advertising Data
-
-    Now potential clients can connect to our device, discover the provided service and
-    register themselves to get notified of changes to the characteristic value.
-    This part of the API is covered in the following sections.
-=======
->>>>>>> 344583c3
 
     \section2 Establishing a Connection
 
