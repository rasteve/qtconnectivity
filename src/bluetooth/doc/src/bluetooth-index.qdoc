/****************************************************************************
**
** Copyright (C) 2019 The Qt Company Ltd.
** Contact: https://www.qt.io/licensing/
**
** This file is part of the documentation of the Qt Toolkit.
**
** $QT_BEGIN_LICENSE:FDL$
** Commercial License Usage
** Licensees holding valid commercial Qt licenses may use this file in
** accordance with the commercial license agreement provided with the
** Software or, alternatively, in accordance with the terms contained in
** a written agreement between you and The Qt Company. For licensing terms
** and conditions see https://www.qt.io/terms-conditions. For further
** information use the contact form at https://www.qt.io/contact-us.
**
** GNU Free Documentation License Usage
** Alternatively, this file may be used under the terms of the GNU Free
** Documentation License version 1.3 as published by the Free Software
** Foundation and appearing in the file included in the packaging of
** this file. Please review the following information to ensure
** the GNU Free Documentation License version 1.3 requirements
** will be met: https://www.gnu.org/licenses/fdl-1.3.html.
** $QT_END_LICENSE$
**
****************************************************************************/

/*!
\page qtbluetooth-index.html
\title Qt Bluetooth
\brief Qt Bluetooth enables connectivity between Bluetooth enabled devices.
\ingroup technology-apis

The Bluetooth API provides connectivity between Bluetooth enabled devices.

Currently, the API is supported on the following platforms:

\table
\header
    \li API Feature
    \li \l {Qt for Android}{Android}
    \li \l {Qt for iOS}{iOS}
    \li \l {Qt for Linux/X11}{Linux (BlueZ 4.x/5.x)}
    \li \l \macos
    \li \l {Qt for UWP}{UWP (Universal Windows Platform)}
    \li \l {Qt for Windows}{Win32}
\row
    \li Classic Bluetooth
    \li x
    \li
    \li x
    \li x
    \li x
    \li x
\row
    \li Bluetooth LE Central
    \li x
    \li x
    \li x
    \li x
    \li x
    \li x
\row
    \li Bluetooth LE Peripheral
    \li x
    \li x
    \li x
    \li x
    \li
    \li
\row
    \li Bluetooth LE Advertisement & Scanning
    \li
    \li
    \li
    \li
    \li
    \li
\endtable

<<<<<<< HEAD
Qt 5.14 adds a native Win32 port supporting Classic Bluetooth on Windows 7 or newer,
and Bluetooth LE on Windows 8 or newer. It must be enabled at build time by configuration
option -native-win32-bluetooth. The WinRT backend is used by default if this option is not
set and the Win32 target platform supports the required WinRT APIs (minimal requirement is
Windows 10 version 1507, with slightly improved service discovery since Windows 10 version
1607).
=======
Despite there not being a Win32 port yet, the UWP backend is automatically used
if the win32 target platform supports the required UWP APIs. Minimal requirement is Windows 10 version 1507
with slightly improved service discovery since Windows 10 version 1607. Therefore Windows 7 and 8.x
targets are excluded.
>>>>>>> 245f1912

\section1 Overview

Bluetooth is a short-range (less than 100 meters) wireless technology. It
has a reasonably high data transfer rate of 2.1 Mbit/s, which makes it ideal
for transferring data between devices. Bluetooth connectivity is based on
basic device management, such as scanning for devices, gathering information
about them, and exchanging data between them.

Qt Bluetooth supports Bluetooth Low Energy development for client/central role use cases.
Further details can be found in the
\l {Bluetooth Low Energy Overview}{Bluetooth Low Energy Overview} section.

A new addition since the Qt Bluetooth 5.7 release covers support for Bluetooth Low Energy
applications performing the peripheral/server role. This new API remains in Technology Preview.

\section1 Getting Started

To use the C++ library in your application, add the following configuration
option to your \c .pro file:

\snippet snippets.pro contacts project modification

To use the classes of the module in your application you need the following
import statement in your \c .qml file:

\snippet doc_src_qtbluetooth.qml import

\section1 Related Information

\section2 Building Qt Bluetooth

Despite the fact that the module can be built for all Qt platforms,
the module is not ported to all of them. Not supported platforms
employ a fake or dummy backend which is automatically selected when the
platform is not supported. The dummy backend reports appropriate error messages
and values which allow the Qt Bluetooth developer to detect at runtime that the
current platform is not supported. The dummy backend is also selected on Linux if
BlueZ development headers are not found during build time or Qt was built without
Qt D-Bus support.

The usage of the dummy backend is highlighted via an appropriate warning while building and running.

\section2 Guides
\list
    \li \l {Qt Bluetooth Overview}{Classic Bluetooth Overview}
    \li \l {Bluetooth Low Energy Overview}
\endlist

\section2 Reference
\list
    \li \l {Qt Bluetooth QML Types}{QML Types}
    \li \l {Qt Bluetooth C++ Classes}{C++ Classes}
\endlist

\section2 Logging Categories

The \l QtBluetooth module exports the following
\l {Configuring Categories}{logging categories}:

\table
\header
    \li Logging Category
    \li Description
\row
    \li qt.bluetooth
    \li Enables logging of cross platform code path in QtBluetooth
\row
    \li qt.bluetooth.android
    \li Enables logging of the \l {Qt for Android} {Android} implementation
\row
    \li qt.bluetooth.bluez
    \li Enables logging of the BLuez/Linux implementation
\row
    \li qt.bluetooth.ios
    \li Enables logging of the \l {Qt for iOS} {iOS} implementation
\row
    \li qt.bluetooth.osx
    \li Enables logging of the \l {Qt for macOS} {macOS} implementation
\row
    \li qt.bluetooth.qml
     \li Enables logging of the QtBluetooth QML implementation
\row
    \li qt.bluetooth.winrt
<<<<<<< HEAD
    \li Enables logging of the \l {Qt for WinRT} {WinRT} implementation
\row
    \li qt.bluetooth.windows
    \li Enables logging of the \l {Qt for Windows} {Win32} implementation
=======
    \li Enables logging of the \l {Qt for UWP}{UWP (Universal Windows Platform)}
        implementation
>>>>>>> 245f1912
\endtable

Logging categories can be used to enable additional warning and debug output
for QtBluetooth. More detailed information about logging can be found in \l QLoggingCategory.
A quick way to enable all QtBluetooth logging is to add the following line to the \c main() function:

\code
    QLoggingCategory::setFilterRules(QStringLiteral("qt.bluetooth* = true"));
\endcode

\section2 Examples
\list
    \li QML
    \list
        \li \l {scanner}{QML Bluetooth Scanner}
        \li \l {picturetransfer}{QML Bluetooth Picture Push}
        \li \l {pingpong}{QML Bluetooth PingPong}
        \li \l {chat}{QML Bluetooth Chat}
        \li \l {heartrate-game}{Bluetooth Low Energy Heart Rate Game}
        \li \l {heartrate-server}{Bluetooth Low Energy Heart Rate Server}
        \li \l {lowenergyscanner}{Bluetooth Low Energy Scanner}
    \endlist
    \li C++
    \list
        \li \l {btchat}{Bluetooth Chat}
        \li \l {btscanner}{Bluetooth Scanner}
        \li \l {btfiletransfer}{Bluetooth File Transfer}
    \endlist
\endlist

\section1 Licenses and Attributions

Qt Bluetooth is available under commercial licenses from \l{The Qt Company}.
In addition, it is available under the
\l{GNU Lesser General Public License, version 3}, or
the \l{GNU General Public License, version 2}.
See \l{Qt Licensing} for further details.

On Linux, Qt Bluetooth uses a separate executable, \c sdpscanner,
to integrate with the official Linux bluetooth protocol stack
BlueZ. BlueZ is available under the \l{GNU General Public License,
version 2}.

\generatelist{groupsbymodule attributions-qtbluetooth}
*/<|MERGE_RESOLUTION|>--- conflicted
+++ resolved
@@ -78,19 +78,12 @@
     \li
 \endtable
 
-<<<<<<< HEAD
 Qt 5.14 adds a native Win32 port supporting Classic Bluetooth on Windows 7 or newer,
 and Bluetooth LE on Windows 8 or newer. It must be enabled at build time by configuration
-option -native-win32-bluetooth. The WinRT backend is used by default if this option is not
-set and the Win32 target platform supports the required WinRT APIs (minimal requirement is
+option -native-win32-bluetooth. The UWP backend is used by default if this option is not
+set and the Win32 target platform supports the required UWP APIs (minimal requirement is
 Windows 10 version 1507, with slightly improved service discovery since Windows 10 version
 1607).
-=======
-Despite there not being a Win32 port yet, the UWP backend is automatically used
-if the win32 target platform supports the required UWP APIs. Minimal requirement is Windows 10 version 1507
-with slightly improved service discovery since Windows 10 version 1607. Therefore Windows 7 and 8.x
-targets are excluded.
->>>>>>> 245f1912
 
 \section1 Overview
 
@@ -175,15 +168,11 @@
      \li Enables logging of the QtBluetooth QML implementation
 \row
     \li qt.bluetooth.winrt
-<<<<<<< HEAD
-    \li Enables logging of the \l {Qt for WinRT} {WinRT} implementation
+    \li Enables logging of the \l {Qt for UWP}{UWP (Universal Windows Platform)}
+        implementation
 \row
     \li qt.bluetooth.windows
     \li Enables logging of the \l {Qt for Windows} {Win32} implementation
-=======
-    \li Enables logging of the \l {Qt for UWP}{UWP (Universal Windows Platform)}
-        implementation
->>>>>>> 245f1912
 \endtable
 
 Logging categories can be used to enable additional warning and debug output
