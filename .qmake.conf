load(qt_build_config)
CONFIG += qt_example_installs

<<<<<<< HEAD
MODULE_VERSION = 5.3.0
=======
MODULE_VERSION = 5.2.1
>>>>>>> 6a070377
<|MERGE_RESOLUTION|>--- conflicted
+++ resolved
@@ -1,8 +1,4 @@
 load(qt_build_config)
 CONFIG += qt_example_installs
 
-<<<<<<< HEAD
-MODULE_VERSION = 5.3.0
-=======
-MODULE_VERSION = 5.2.1
->>>>>>> 6a070377
+MODULE_VERSION = 5.3.0